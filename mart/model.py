"""
MART model.

"""
import copy
import logging
import math
from pathlib import Path
import sys
import numpy as np
import torch
import torch.nn.functional as F
from torch import nn
from torch.utils.tensorboard.summary import video
import torchvision.models as models

from mart.configs_mart import MartConfig, MartPathConst
from mart.masked_transformer import MTransformer
from mart.loss_caption import LabelSmoothingLoss
from nntrainer.utils_torch import count_parameters
from torch.nn.utils.rnn import pad_sequence

logger = logging.getLogger(__name__)
logger.setLevel(logging.INFO)

# # default infinity (cfg.inf = 0), works with fp32. this can lead to NaN values in some circumstances
INF = float("inf")





def create_mart_model(
    cfg: MartConfig,
    vocab_size: int,
    cache_dir: str = MartPathConst.CACHE_DIR,
    verbose: bool = True,
) -> nn.Module:
    """
    Args:
        cfg: Experiment cfg.
        vocab_size: Vocabulary, calculated in mart as len(train_set.word2idx).
        cache_dir: Cache directory.
        verbose: Print model name and number of parameters.

    Returns:
        MART model.
    """
    cfg.vocab_size = vocab_size
    if cfg.recurrent:
        logger.info("Use recurrent model - Mine")
        model = RecursiveTransformer(cfg)
    if cfg.use_glove:
        if hasattr(model, "embeddings"):
            logger.info("Load GloVe as word embedding")
            model.embeddings.set_pretrained_embedding(
                torch.from_numpy(
                    torch.load(
                        Path(cache_dir) / f"{cfg.dataset_train.name}_vocab_glove.pt"
                    )
                ).float(),
                freeze=cfg.freeze_glove,
            )
        else:
            logger.warning(
                "This model has no embeddings, cannot load glove vectors into the model"
            )

    # output model properties
    if verbose:
        print(f"Model: {model.__class__.__name__}")
        count_parameters(model)
        if hasattr(model, "embeddings") and hasattr(
            model.embeddings, "word_embeddings"
        ):
            count_parameters(model.embeddings.word_embeddings)

    return model


class RegressionNet(torch.nn.Module):

    def __init__(self):
        super(RegressionNet, self).__init__()

<<<<<<< HEAD
        self.conv1 = torch.nn.Conv2d(3, 16, 8, 2)
        self.conv2 = torch.nn.Conv2d(16, 64, 8, 2)
        self.conv3 = torch.nn.Conv2d(64, 256, 8, 2)
=======
        self.conv1 = torch.nn.Conv2d(3, 64, 8, 2)
        self.conv2 = torch.nn.Conv2d(64, 128, 8, 2)
        self.conv3 = torch.nn.Conv2d(128, 256, 8, 2)
>>>>>>> 0ce4bf3c
        self.conv4 = torch.nn.Conv2d(256, 512, 8, 2)
        self.conv5 = torch.nn.Conv2d(512, 1024, 8, 1)


<<<<<<< HEAD
    def forward(self, x): 
        x = x.permute(0, 3, 1, 2) # input: (batch_size, 3, 224, 224)
=======
    def forward(self, x): # input: (batch_size, 3, 224, 224)
        x = x.permute(0, 3, 1, 2) # (batch_size, 3, 224, 224)
>>>>>>> 0ce4bf3c
        x = F.relu(self.conv1(x))
        x = F.relu(self.conv2(x))
        x = F.relu(self.conv3(x))
        x = F.relu(self.conv4(x))
        x = self.conv5(x).reshape(-1, 1024)
        return x



class EncoderRNN(nn.Module):
    def __init__(self, cfg):
        """Set the hyper-parameters and build the layers."""
        super(EncoderRNN, self).__init__()
        self.lstm = nn.LSTM(cfg.hidden_size, cfg.hidden_size, cfg.enc_num_layers, batch_first=True)
        
    def forward(self, features):
        """Decode image feature vectors and generates captions."""
<<<<<<< HEAD
        packed = pad_sequence(features, batch_first=True) 
        hiddens, (h_e, c_e) = self.lstm(packed)
        return hiddens[:, -1, : ], h_e[-1, :, : ], c_e[-1, :, : ] # last hidden state of each sequence
=======
        features = features.unsqueeze(1)
        packed = pad_sequence(features, batch_first=True).squeeze()
        _, (h_n, c_n) = self.lstm(packed)
        return (h_n, c_n)
>>>>>>> 0ce4bf3c


class DecoderRNN(nn.Module):
    def __init__(self, cfg):
        """Set the hyper-parameters and build the layers."""
        super(DecoderRNN, self).__init__()
        self.cfg = cfg
        self.lstm = nn.LSTM(cfg.hidden_size, cfg.hidden_size, cfg.dec_num_layers, batch_first=True)
        self.max_seg_length = cfg.max_seq_length
        self.linear = nn.Linear(cfg.hidden_size, cfg.vocab_size)
        
<<<<<<< HEAD
    def forward(self, features, h_e, c_e):
        """Decode image feature vectors and generates captions."""
        features = features.unsqueeze(1).permute(1, 0, 2) # (batch_size, 1, hidden_size)
        rnn_input = torch.zeros(features.shape[1], self.max_seg_length, self.cfg.hidden_size).to(features.device) # (batch_size, max_seq_length, hidden_size)
        # rnn_input[:, 0, :] = features.squeeze(1) # (batch_size, hidden_size)
        c_0 = torch.zeros(features.shape).to(features.device) # (batch_size, hidden_size)
        packed = pad_sequence(rnn_input, batch_first=True) 
        # print(c_0.shape)
        hiddens, _= self.lstm(packed, (h_e.unsqueeze(0), c_e.unsqueeze(0)))
=======
    def forward(self, features, h_0, c_0):
        """Decode image feature vectors and generates captions."""
        features = features.unsqueeze(1)
        # h_0 = h_0.unsqueeze(0)
        # c_0 = c_0.unsqueeze(0)
        packed = pad_sequence(features, batch_first=True).squeeze()
        hiddens, _ = self.lstm(packed, (h_0, c_0))
>>>>>>> 0ce4bf3c
        outputs = self.linear(hiddens)
        return outputs



# MART model
class RecursiveTransformer(nn.Module):
    def __init__(self, cfg: MartConfig):
        super().__init__()
        self.cfg = cfg
        self.cnn_enc = RegressionNet()
        self.rnn_enc = EncoderRNN(cfg)
        self.rnn_dec = DecoderRNN(cfg)
        self.loss_func = nn.CrossEntropyLoss(ignore_index=-1)
        self.emb = nn.Embedding(cfg.vocab_size, cfg.hidden_size)

    def forward_step(
        self, input_ids, video_features
    ):
        """
        single step forward in the recursive structure
        """
        hidden_features = []
        for i in range(self.cfg.num_img):
<<<<<<< HEAD
            hidden_features.append(self.cnn_enc(video_features[:, i, :, :, :].squeeze()))
        hidden_features = torch.stack(hidden_features).permute(1, 0, 2)
        hidden_features, h_e, c_e = self.rnn_enc(hidden_features)
        hidden_features = self.rnn_dec(hidden_features, h_e, c_e)
        # print(hidden_features.shape)
        return hidden_features
=======
            hidden_features.append(self.cnn_enc(video_features[:, i, :, :, :]))
        hidden_features = torch.stack(hidden_features, dim=1)
        (h_n, c_n) = self.rnn_enc(hidden_features)
        words = self.emb(input_ids)
        outputs = self.rnn_dec(words, h_n, c_n)
        print(outputs.shape)
        return outputs
>>>>>>> 0ce4bf3c

    # ver. future
    def forward(
        self,
        input_ids_list,
        video_features_list
    ):
        """
        Args:
            input_ids_list: [(N, L)] * step_size
            video_features_list: [(N, L, D_v)] * step_size
            input_masks_list: [(N, L)] * step_size with 1 indicates valid bits
            token_type_ids_list: [(N, L)] * step_size, with `0` on the first `max_v_len` bits,
                `1` on the last `max_t_len`
            input_labels_list: [(N, L)] * step_size, with `-1` on ignored positions,
                will not be used when return_memory is True, thus can be None in this case
            return_memory: bool,

        Returns:
        """
        # [(N, M, D)] * num_hidden_layers, initialized internally
        step_size = len(input_ids_list)
        prediction_scores_list = []  # [(N, L, vocab_size)] * step_size
<<<<<<< HEAD
        hidden_features = self.forward_step(
            video_features_list[0]
        )
        prediction_scores_list.append(hidden_features)
        # compute loss, get predicted words
        caption_loss = 0.0
        # for idx in range(step_size):
        snt_loss = self.loss_func(
            prediction_scores_list[0].permute(0, 2, 1),
            input_ids_list[0],
        )
        caption_loss += snt_loss
=======
        for idx in range(step_size):
            hidden_features = self.forward_step(
                input_ids_list[idx], video_features_list[idx]
            )
            prediction_scores_list.append(hidden_features)
        # compute loss, get predicted words
        caption_loss = 0.0
        for idx in range(step_size):
            snt_loss = self.loss_func(
                prediction_scores_list[idx].permute(0, 2, 1),
                input_ids_list[idx],
            )
            caption_loss += snt_loss
>>>>>>> 0ce4bf3c
        caption_loss /= step_size
        return caption_loss, prediction_scores_list
<|MERGE_RESOLUTION|>--- conflicted
+++ resolved
@@ -1,255 +1,201 @@
-"""
-MART model.
-
-"""
-import copy
-import logging
-import math
-from pathlib import Path
-import sys
-import numpy as np
-import torch
-import torch.nn.functional as F
-from torch import nn
-from torch.utils.tensorboard.summary import video
-import torchvision.models as models
-
-from mart.configs_mart import MartConfig, MartPathConst
-from mart.masked_transformer import MTransformer
-from mart.loss_caption import LabelSmoothingLoss
-from nntrainer.utils_torch import count_parameters
-from torch.nn.utils.rnn import pad_sequence
-
-logger = logging.getLogger(__name__)
-logger.setLevel(logging.INFO)
-
-# # default infinity (cfg.inf = 0), works with fp32. this can lead to NaN values in some circumstances
-INF = float("inf")
-
-
-
-
-
-def create_mart_model(
-    cfg: MartConfig,
-    vocab_size: int,
-    cache_dir: str = MartPathConst.CACHE_DIR,
-    verbose: bool = True,
-) -> nn.Module:
-    """
-    Args:
-        cfg: Experiment cfg.
-        vocab_size: Vocabulary, calculated in mart as len(train_set.word2idx).
-        cache_dir: Cache directory.
-        verbose: Print model name and number of parameters.
-
-    Returns:
-        MART model.
-    """
-    cfg.vocab_size = vocab_size
-    if cfg.recurrent:
-        logger.info("Use recurrent model - Mine")
-        model = RecursiveTransformer(cfg)
-    if cfg.use_glove:
-        if hasattr(model, "embeddings"):
-            logger.info("Load GloVe as word embedding")
-            model.embeddings.set_pretrained_embedding(
-                torch.from_numpy(
-                    torch.load(
-                        Path(cache_dir) / f"{cfg.dataset_train.name}_vocab_glove.pt"
-                    )
-                ).float(),
-                freeze=cfg.freeze_glove,
-            )
-        else:
-            logger.warning(
-                "This model has no embeddings, cannot load glove vectors into the model"
-            )
-
-    # output model properties
-    if verbose:
-        print(f"Model: {model.__class__.__name__}")
-        count_parameters(model)
-        if hasattr(model, "embeddings") and hasattr(
-            model.embeddings, "word_embeddings"
-        ):
-            count_parameters(model.embeddings.word_embeddings)
-
-    return model
-
-
-class RegressionNet(torch.nn.Module):
-
-    def __init__(self):
-        super(RegressionNet, self).__init__()
-
-<<<<<<< HEAD
-        self.conv1 = torch.nn.Conv2d(3, 16, 8, 2)
-        self.conv2 = torch.nn.Conv2d(16, 64, 8, 2)
-        self.conv3 = torch.nn.Conv2d(64, 256, 8, 2)
-=======
-        self.conv1 = torch.nn.Conv2d(3, 64, 8, 2)
-        self.conv2 = torch.nn.Conv2d(64, 128, 8, 2)
-        self.conv3 = torch.nn.Conv2d(128, 256, 8, 2)
->>>>>>> 0ce4bf3c
-        self.conv4 = torch.nn.Conv2d(256, 512, 8, 2)
-        self.conv5 = torch.nn.Conv2d(512, 1024, 8, 1)
-
-
-<<<<<<< HEAD
-    def forward(self, x): 
-        x = x.permute(0, 3, 1, 2) # input: (batch_size, 3, 224, 224)
-=======
-    def forward(self, x): # input: (batch_size, 3, 224, 224)
-        x = x.permute(0, 3, 1, 2) # (batch_size, 3, 224, 224)
->>>>>>> 0ce4bf3c
-        x = F.relu(self.conv1(x))
-        x = F.relu(self.conv2(x))
-        x = F.relu(self.conv3(x))
-        x = F.relu(self.conv4(x))
-        x = self.conv5(x).reshape(-1, 1024)
-        return x
-
-
-
-class EncoderRNN(nn.Module):
-    def __init__(self, cfg):
-        """Set the hyper-parameters and build the layers."""
-        super(EncoderRNN, self).__init__()
-        self.lstm = nn.LSTM(cfg.hidden_size, cfg.hidden_size, cfg.enc_num_layers, batch_first=True)
-        
-    def forward(self, features):
-        """Decode image feature vectors and generates captions."""
-<<<<<<< HEAD
-        packed = pad_sequence(features, batch_first=True) 
-        hiddens, (h_e, c_e) = self.lstm(packed)
-        return hiddens[:, -1, : ], h_e[-1, :, : ], c_e[-1, :, : ] # last hidden state of each sequence
-=======
-        features = features.unsqueeze(1)
-        packed = pad_sequence(features, batch_first=True).squeeze()
-        _, (h_n, c_n) = self.lstm(packed)
-        return (h_n, c_n)
->>>>>>> 0ce4bf3c
-
-
-class DecoderRNN(nn.Module):
-    def __init__(self, cfg):
-        """Set the hyper-parameters and build the layers."""
-        super(DecoderRNN, self).__init__()
-        self.cfg = cfg
-        self.lstm = nn.LSTM(cfg.hidden_size, cfg.hidden_size, cfg.dec_num_layers, batch_first=True)
-        self.max_seg_length = cfg.max_seq_length
-        self.linear = nn.Linear(cfg.hidden_size, cfg.vocab_size)
-        
-<<<<<<< HEAD
-    def forward(self, features, h_e, c_e):
-        """Decode image feature vectors and generates captions."""
-        features = features.unsqueeze(1).permute(1, 0, 2) # (batch_size, 1, hidden_size)
-        rnn_input = torch.zeros(features.shape[1], self.max_seg_length, self.cfg.hidden_size).to(features.device) # (batch_size, max_seq_length, hidden_size)
-        # rnn_input[:, 0, :] = features.squeeze(1) # (batch_size, hidden_size)
-        c_0 = torch.zeros(features.shape).to(features.device) # (batch_size, hidden_size)
-        packed = pad_sequence(rnn_input, batch_first=True) 
-        # print(c_0.shape)
-        hiddens, _= self.lstm(packed, (h_e.unsqueeze(0), c_e.unsqueeze(0)))
-=======
-    def forward(self, features, h_0, c_0):
-        """Decode image feature vectors and generates captions."""
-        features = features.unsqueeze(1)
-        # h_0 = h_0.unsqueeze(0)
-        # c_0 = c_0.unsqueeze(0)
-        packed = pad_sequence(features, batch_first=True).squeeze()
-        hiddens, _ = self.lstm(packed, (h_0, c_0))
->>>>>>> 0ce4bf3c
-        outputs = self.linear(hiddens)
-        return outputs
-
-
-
-# MART model
-class RecursiveTransformer(nn.Module):
-    def __init__(self, cfg: MartConfig):
-        super().__init__()
-        self.cfg = cfg
-        self.cnn_enc = RegressionNet()
-        self.rnn_enc = EncoderRNN(cfg)
-        self.rnn_dec = DecoderRNN(cfg)
-        self.loss_func = nn.CrossEntropyLoss(ignore_index=-1)
-        self.emb = nn.Embedding(cfg.vocab_size, cfg.hidden_size)
-
-    def forward_step(
-        self, input_ids, video_features
-    ):
-        """
-        single step forward in the recursive structure
-        """
-        hidden_features = []
-        for i in range(self.cfg.num_img):
-<<<<<<< HEAD
-            hidden_features.append(self.cnn_enc(video_features[:, i, :, :, :].squeeze()))
-        hidden_features = torch.stack(hidden_features).permute(1, 0, 2)
-        hidden_features, h_e, c_e = self.rnn_enc(hidden_features)
-        hidden_features = self.rnn_dec(hidden_features, h_e, c_e)
-        # print(hidden_features.shape)
-        return hidden_features
-=======
-            hidden_features.append(self.cnn_enc(video_features[:, i, :, :, :]))
-        hidden_features = torch.stack(hidden_features, dim=1)
-        (h_n, c_n) = self.rnn_enc(hidden_features)
-        words = self.emb(input_ids)
-        outputs = self.rnn_dec(words, h_n, c_n)
-        print(outputs.shape)
-        return outputs
->>>>>>> 0ce4bf3c
-
-    # ver. future
-    def forward(
-        self,
-        input_ids_list,
-        video_features_list
-    ):
-        """
-        Args:
-            input_ids_list: [(N, L)] * step_size
-            video_features_list: [(N, L, D_v)] * step_size
-            input_masks_list: [(N, L)] * step_size with 1 indicates valid bits
-            token_type_ids_list: [(N, L)] * step_size, with `0` on the first `max_v_len` bits,
-                `1` on the last `max_t_len`
-            input_labels_list: [(N, L)] * step_size, with `-1` on ignored positions,
-                will not be used when return_memory is True, thus can be None in this case
-            return_memory: bool,
-
-        Returns:
-        """
-        # [(N, M, D)] * num_hidden_layers, initialized internally
-        step_size = len(input_ids_list)
-        prediction_scores_list = []  # [(N, L, vocab_size)] * step_size
-<<<<<<< HEAD
-        hidden_features = self.forward_step(
-            video_features_list[0]
-        )
-        prediction_scores_list.append(hidden_features)
-        # compute loss, get predicted words
-        caption_loss = 0.0
-        # for idx in range(step_size):
-        snt_loss = self.loss_func(
-            prediction_scores_list[0].permute(0, 2, 1),
-            input_ids_list[0],
-        )
-        caption_loss += snt_loss
-=======
-        for idx in range(step_size):
-            hidden_features = self.forward_step(
-                input_ids_list[idx], video_features_list[idx]
-            )
-            prediction_scores_list.append(hidden_features)
-        # compute loss, get predicted words
-        caption_loss = 0.0
-        for idx in range(step_size):
-            snt_loss = self.loss_func(
-                prediction_scores_list[idx].permute(0, 2, 1),
-                input_ids_list[idx],
-            )
-            caption_loss += snt_loss
->>>>>>> 0ce4bf3c
-        caption_loss /= step_size
-        return caption_loss, prediction_scores_list
+"""
+MART model.
+
+"""
+import copy
+import logging
+import math
+from pathlib import Path
+import sys
+import numpy as np
+import torch
+import torch.nn.functional as F
+from torch import nn
+from torch.utils.tensorboard.summary import video
+import torchvision.models as models
+
+from mart.configs_mart import MartConfig, MartPathConst
+from mart.masked_transformer import MTransformer
+from mart.loss_caption import LabelSmoothingLoss
+from nntrainer.utils_torch import count_parameters
+from torch.nn.utils.rnn import pad_sequence
+
+logger = logging.getLogger(__name__)
+logger.setLevel(logging.INFO)
+
+# # default infinity (cfg.inf = 0), works with fp32. this can lead to NaN values in some circumstances
+INF = float("inf")
+
+
+
+
+
+def create_mart_model(
+    cfg: MartConfig,
+    vocab_size: int,
+    cache_dir: str = MartPathConst.CACHE_DIR,
+    verbose: bool = True,
+) -> nn.Module:
+    """
+    Args:
+        cfg: Experiment cfg.
+        vocab_size: Vocabulary, calculated in mart as len(train_set.word2idx).
+        cache_dir: Cache directory.
+        verbose: Print model name and number of parameters.
+
+    Returns:
+        MART model.
+    """
+    cfg.vocab_size = vocab_size
+    if cfg.recurrent:
+        logger.info("Use recurrent model - Mine")
+        model = RecursiveTransformer(cfg)
+    if cfg.use_glove:
+        if hasattr(model, "embeddings"):
+            logger.info("Load GloVe as word embedding")
+            model.embeddings.set_pretrained_embedding(
+                torch.from_numpy(
+                    torch.load(
+                        Path(cache_dir) / f"{cfg.dataset_train.name}_vocab_glove.pt"
+                    )
+                ).float(),
+                freeze=cfg.freeze_glove,
+            )
+        else:
+            logger.warning(
+                "This model has no embeddings, cannot load glove vectors into the model"
+            )
+
+    # output model properties
+    if verbose:
+        print(f"Model: {model.__class__.__name__}")
+        count_parameters(model)
+        if hasattr(model, "embeddings") and hasattr(
+            model.embeddings, "word_embeddings"
+        ):
+            count_parameters(model.embeddings.word_embeddings)
+
+    return model
+
+
+class RegressionNet(torch.nn.Module):
+
+    def __init__(self):
+        super(RegressionNet, self).__init__()
+
+        self.conv1 = torch.nn.Conv2d(3, 64, 8, 2)
+        self.conv2 = torch.nn.Conv2d(64, 128, 8, 2)
+        self.conv3 = torch.nn.Conv2d(128, 256, 8, 2)
+        self.conv4 = torch.nn.Conv2d(256, 512, 8, 2)
+        self.conv5 = torch.nn.Conv2d(512, 1024, 8, 1)
+
+
+    def forward(self, x): # input: (batch_size, 3, 224, 224)
+        x = x.permute(0, 3, 1, 2) # (batch_size, 3, 224, 224)
+        x = F.relu(self.conv1(x))
+        x = F.relu(self.conv2(x))
+        x = F.relu(self.conv3(x))
+        x = F.relu(self.conv4(x))
+        x = self.conv5(x).reshape(-1, 1024)
+        return x
+
+
+
+class EncoderRNN(nn.Module):
+    def __init__(self, cfg):
+        """Set the hyper-parameters and build the layers."""
+        super(EncoderRNN, self).__init__()
+        self.lstm = nn.LSTM(cfg.hidden_size, cfg.hidden_size, cfg.enc_num_layers, batch_first=True)
+        
+    def forward(self, features):
+        """Decode image feature vectors and generates captions."""
+        features = features.unsqueeze(1)
+        packed = pad_sequence(features, batch_first=True).squeeze()
+        _, (h_n, c_n) = self.lstm(packed)
+        return (h_n, c_n)
+
+
+class DecoderRNN(nn.Module):
+    def __init__(self, cfg):
+        """Set the hyper-parameters and build the layers."""
+        super(DecoderRNN, self).__init__()
+        self.cfg = cfg
+        self.lstm = nn.LSTM(cfg.hidden_size, cfg.hidden_size, cfg.dec_num_layers, batch_first=True)
+        self.max_seg_length = cfg.max_seq_length
+        self.linear = nn.Linear(cfg.hidden_size, cfg.vocab_size)
+        
+    def forward(self, features, h_0, c_0):
+        """Decode image feature vectors and generates captions."""
+        features = features.unsqueeze(1)
+        # h_0 = h_0.unsqueeze(0)
+        # c_0 = c_0.unsqueeze(0)
+        packed = pad_sequence(features, batch_first=True).squeeze()
+        hiddens, _ = self.lstm(packed, (h_0, c_0))
+        outputs = self.linear(hiddens)
+        return outputs
+
+
+
+# MART model
+class RecursiveTransformer(nn.Module):
+    def __init__(self, cfg: MartConfig):
+        super().__init__()
+        self.cfg = cfg
+        self.cnn_enc = RegressionNet()
+        self.rnn_enc = EncoderRNN(cfg)
+        self.rnn_dec = DecoderRNN(cfg)
+        self.loss_func = nn.CrossEntropyLoss(ignore_index=-1)
+        self.emb = nn.Embedding(cfg.vocab_size, cfg.hidden_size)
+
+    def forward_step(
+        self, input_ids, video_features
+    ):
+        """
+        single step forward in the recursive structure
+        """
+        hidden_features = []
+        for i in range(self.cfg.num_img):
+            hidden_features.append(self.cnn_enc(video_features[:, i, :, :, :]))
+        hidden_features = torch.stack(hidden_features)
+        (h_n, c_n) = self.rnn_enc(hidden_features)
+        words = self.emb(input_ids)
+        outputs = self.rnn_dec(words, h_n, c_n)
+        print(outputs.shape)
+        return outputs  
+
+    # ver. future
+    def forward(
+        self,
+        input_ids_list,
+        video_features_list
+    ):
+        """
+        Args:
+            input_ids_list: [(N, L)] * step_size
+            video_features_list: [(N, L, D_v)] * step_size
+            input_masks_list: [(N, L)] * step_size with 1 indicates valid bits
+            token_type_ids_list: [(N, L)] * step_size, with `0` on the first `max_v_len` bits,
+                `1` on the last `max_t_len`
+            input_labels_list: [(N, L)] * step_size, with `-1` on ignored positions,
+                will not be used when return_memory is True, thus can be None in this case
+            return_memory: bool,
+
+        Returns:
+        """
+        # [(N, M, D)] * num_hidden_layers, initialized internally
+        step_size = len(input_ids_list)
+        prediction_scores_list = []  # [(N, L, vocab_size)] * step_size
+        hidden_features = self.forward_step(
+            video_features_list[0]
+        )
+        prediction_scores_list.append(hidden_features)
+        # compute loss, get predicted words
+        caption_loss = 0.0
+        # for idx in range(step_size):
+        snt_loss = self.loss_func(
+            prediction_scores_list[0].permute(0, 2, 1),
+            input_ids_list[0],
+        )
+        caption_loss += snt_loss
+        caption_loss /= step_size
+        return caption_loss, prediction_scores_list