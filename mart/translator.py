"""
Text generation, greedy or beam search.
References:
    Copyright (c) 2017 Jie Lei
    Licensed under The MIT License, see https://choosealicense.com/licenses/mit/
    @inproceedings{lei2020mart,
        title={MART: Memory-Augmented Recurrent Transformer for Coherent Video Paragraph Captioning},
        author={Lei, Jie and Wang, Liwei and Shen, Yelong and Yu, Dong and Berg, Tamara L and Bansal, Mohit},
        booktitle={ACL},
        year={2020}
    }
    History:
    https://github.com/jayleicn/recurrent-transformer
    Current version 2021 https://github.com/gingsi/coot-videotext
"""

import copy
import logging
from typing import Optional

import torch
import torch.nn.functional as F
from torch import nn

from mart.beam_search import BeamSearch
from mart.configs_mart import MartConfig
from mart.recursive_caption_dataset import RecursiveCaptionDataset as RCDataset
from nntrainer import utils


def tile(x, count, dim=0):
    """
    Tiles x on dimension dim count times.
    """
    perm = list(range(len(x.size())))
    if dim != 0:
        perm[0], perm[dim] = perm[dim], perm[0]
        x = x.permute(perm).contiguous()
    out_size = list(x.size())
    out_size[0] *= count
    batch = x.size(0)
    x = (
        x.view(batch, -1)
        .transpose(0, 1)
        .repeat(count, 1)
        .transpose(0, 1)
        .contiguous()
        .view(*out_size)
    )
    if dim != 0:
        x = x.permute(perm).contiguous()
    return x


def mask_tokens_after_eos(
    input_ids, eos_token_id=RCDataset.EOS, pad_token_id=RCDataset.PAD
):
    """
    replace values after `[EOS]` with `[PAD]`,
    used to compute memory for next sentence generation
    """
    for row_idx in range(len(input_ids)):
        # possibly more than one `[EOS]`
        # noinspection PyUnresolvedReferences
        cur_eos_idxs = (input_ids[row_idx] == eos_token_id).nonzero(as_tuple=False)
        if len(cur_eos_idxs) != 0:
            cur_eos_idx = cur_eos_idxs[0, 0].item()
            input_ids[row_idx, cur_eos_idx + 1 :] = pad_token_id
            # input_masks[row_idx, cur_eos_idx + 1 :] = 0
    return input_ids


class Translator(object):
    """
    Load with trained model and handle the beam search.
    """

    def __init__(
        self, model: nn.Module, cfg: MartConfig, logger: Optional[logging.Logger] = None
    ):
        self.model = model
        self.cfg = cfg
        self.logger = logger
        if self.logger is None:
            self.logger = utils.create_logger_without_file(
                "translator", log_level=utils.LogLevelsConst.INFO
            )

    def translate_batch_beam(
        self,
        input_ids_list,
        video_features_list,
        input_masks_list,
        token_type_ids_list,
        rt_model,
        beam_size,
        n_best,
        min_length,
        max_length,
        block_ngram_repeat,
        exclusion_idxs,
        length_penalty_name,
        length_penalty_alpha,
        use_cuda: bool = True,
    ):
        # prep the beam object
        base_beam = BeamSearch(
            beam_size,
            n_best=n_best,
            batch_size=len(input_ids_list[0]),
            pad=RCDataset.PAD,
            eos=RCDataset.EOS,
            bos=RCDataset.BOS,
            min_length=min_length,
            max_length=max_length,
            block_ngram_repeat=block_ngram_repeat,
            exclusion_tokens=exclusion_idxs,
            length_penalty_name=length_penalty_name,
            length_penalty_alpha=length_penalty_alpha,
            use_cuda=use_cuda,
        )

        def duplicate_for_beam(
            prev_ms_, input_ids, video_features, input_masks, token_type_ids, beam_size_
        ):
            input_ids = tile(input_ids, beam_size_, dim=0)  # (N * beam_size, L)
            video_features = tile(
                video_features, beam_size_, dim=0
            )  # (N * beam_size, L, D_v)
            input_masks = tile(input_masks, beam_size_, dim=0)
            token_type_ids = tile(token_type_ids, beam_size_, dim=0)
            prev_ms_ = (
                [tile(e, beam_size_, dim=0) for e in prev_ms_]
                if prev_ms_[0] is not None
                else [None] * len(input_ids)
            )
            return prev_ms_, input_ids, video_features, input_masks, token_type_ids

        def copy_for_memory(*inputs):
            return [copy.deepcopy(e) for e in inputs]

        def beam_decoding_step(
            prev_ms_,
            input_ids,
            video_features,
            input_masks,
            token_type_ids,
            model,
            max_v_len,
            max_t_len,
            beam_size_,
        ):
            # unused arguments , start_idx=RCDataset.BOS, unk_idx=RCDataset.UNK):
            """
            prev_ms: [(N, M, D), ] * num_hidden_layers or None at first step.
            input_ids: (N, L),
            video_features: (N, L, D_v)
            input_masks: (N, L)
            token_type_ids: (N, L)
            """
            (
                init_ms,
                init_input_ids,
                init_video_features,
                init_input_masks,
                init_token_type_ids,
            ) = copy_for_memory(
                prev_ms_, input_ids, video_features, input_masks, token_type_ids
            )

            (
                prev_ms_,
                input_ids,
                video_features,
                input_masks,
                token_type_ids,
            ) = duplicate_for_beam(
                prev_ms_,
                input_ids,
                video_features,
                input_masks,
                token_type_ids,
                beam_size_=beam_size_,
            )

            beam = copy.deepcopy(base_beam)  # copy global variable as local

            for dec_idx in range(max_v_len, max_v_len + max_t_len):
                # logger.info(" dec_idx {} beam.current_predictions {} {}"
                #             .format(dec_idx, beam.current_predictions.shape, beam.current_predictions))
                input_ids[:, dec_idx] = beam.current_predictions
                input_masks[:, dec_idx] = 1
                copied_prev_ms = copy.deepcopy(
                    prev_ms_
                )  # since the func is changing data inside
                _, _, pred_scores = model.forward_step(
                    copied_prev_ms,
                    input_ids,
                    video_features,
                    input_masks,
                    token_type_ids,
                )
                pred_scores[:, RCDataset.UNK] = -1e10  # remove `[UNK]` token
                logprobs = torch.log(
                    F.softmax(pred_scores[:, dec_idx], dim=1)
                )  # (N * beam_size, vocab_size)
                # next_words = logprobs.max(1)[1]
                # logger.info("next_words {}".format(next_words))
                # import sys
                # sys.exit(1)
                beam.advance(logprobs)
                any_beam_is_finished = beam.is_finished.any()
                if any_beam_is_finished:
                    beam.update_finished()
                    if beam.done:
                        break

                if any_beam_is_finished:
                    # update input args
                    select_indices = (
                        beam.current_origin
                    )  # N * B, i.e. batch_size * beam_size
                    input_ids = input_ids.index_select(0, select_indices)
                    video_features = video_features.index_select(0, select_indices)
                    input_masks = input_masks.index_select(0, select_indices)
                    token_type_ids = token_type_ids.index_select(0, select_indices)
                    # logger.info("prev_ms {} {}".format(prev_ms[0], type(prev_ms[0])))
                    # logger.info("select_indices {} {}".format(len(select_indices), select_indices))
                    if prev_ms_[0] is None:
                        prev_ms_ = [None] * len(select_indices)
                    else:
                        # noinspection PyUnresolvedReferences
                        prev_ms_ = [e.index_select(0, select_indices) for e in prev_ms_]

            # Note: In the MART repo was the comment "TO DO update memory"
            # fill in generated words
            for batch_idx in range(len(beam.predictions)):
                cur_sen_ids = (
                    beam.predictions[batch_idx][0].cpu().tolist()
                )  # use the top sentences
                cur_sen_ids = [RCDataset.BOS] + cur_sen_ids + [RCDataset.EOS]
                cur_sen_len = len(cur_sen_ids)
                init_input_ids[
                    batch_idx, max_v_len : max_v_len + cur_sen_len
                ] = init_input_ids.new(cur_sen_ids)
                init_input_masks[batch_idx, max_v_len : max_v_len + cur_sen_len] = 1

            # compute memory, mimic the way memory is generated at training time
            init_input_ids, init_input_masks = mask_tokens_after_eos(
                init_input_ids, init_input_masks
            )
            cur_ms, _, pred_scores = model.forward_step(
                init_ms,
                init_input_ids,
                init_video_features,
                init_input_masks,
                init_token_type_ids,
            )

            return cur_ms, init_input_ids[:, max_v_len:]

        input_ids_list, input_masks_list = self.prepare_video_only_inputs(
            input_ids_list, input_masks_list, token_type_ids_list
        )
        for cur_input_masks in input_ids_list:
            assert (
                torch.sum(cur_input_masks[:, self.cfg.max_v_len + 1 :]) == 0
            ), "Initially, all text tokens should be masked."

        config = rt_model.cfg
        with torch.no_grad():
            prev_ms = [None] * config.num_hidden_layers
            step_size = len(input_ids_list)
            dec_res_list = []
            for idx in range(step_size):
                prev_ms, dec_res = beam_decoding_step(
                    prev_ms,
                    input_ids_list[idx],
                    video_features_list[idx],
                    input_masks_list[idx],
                    token_type_ids_list[idx],
                    rt_model,
                    config.max_v_len,
                    config.max_t_len,
                    beam_size,
                )
                dec_res_list.append(dec_res)
            return dec_res_list

    def translate_batch_greedy(
        self,
        input_ids_list,
        video_features_list,
        rt_model
    ):
        def greedy_decoding_step(
            prev_ms_,
            input_ids,
            video_features,
            model,
            max_v_len,
            max_t_len,
            start_idx=RCDataset.BOS,
            unk_idx=RCDataset.UNK,
        ):
            """
            RTransformer The first few args are the same to the input to the forward_step func
            Notes:
                1, Copy the prev_ms each word generation step, as the func will modify this value,
                which will cause discrepancy between training and inference
                2, After finish the current sentence generation step, replace the words generated
                after the `[EOS]` token with `[PAD]`. The replaced input_ids should be used to generate
                next memory state tensor.
            """
            bsz = len(input_ids)
            # tmp_idx = torch.zeros(input_ids.shape).long()
            # input_ids = tmp_idx.cuda()
            next_symbols = torch.LongTensor([start_idx] * bsz)  # (N, )
<<<<<<< HEAD
            for dec_idx in range(max_t_len):
=======
            for dec_idx in range(1, max_t_len):
>>>>>>> 0ce4bf3c
                # 生成した語で埋める
                input_ids[:, dec_idx] = next_symbols
                # input_masks[:, dec_idx] = 1
                copied_prev_ms = copy.deepcopy(
                    prev_ms_
                )  # since the func is changing data inside
                pred_scores = model.forward_step(
<<<<<<< HEAD
                    video_features
=======
                    input_ids, video_features
>>>>>>> 0ce4bf3c
                )
                # suppress unk token; (N, L, vocab_size)
                pred_scores[:, :, unk_idx] = -1e10
                # next_words = pred_scores.max(2)[1][:, dec_idx]
                # 予測語はpred_scores[:, dec_idx]における，最も確率の高い単語
                next_words = pred_scores[:, dec_idx].max(1)[1]
                next_symbols = next_words

            # compute memory, mimic the way memory is generated at training time
            input_ids = mask_tokens_after_eos(input_ids)
            return (
                copied_prev_ms,
                input_ids[:, max_v_len:],
            )  # (N, max_t_len == L-max_v_len)

        # input_ids_list, input_masks_list = self.prepare_video_only_inputs(
        #     input_ids_list, input_masks_list, token_type_ids_list
        # )
        # for cur_input_masks in input_ids_list:
        #     assert (
        #         torch.sum(cur_input_masks[:, self.cfg.max_v_len + 1 :]) == 0
        #     ), "Initially, all text tokens should be masked"

        config = rt_model.cfg
        with torch.no_grad():
            prev_ms = [None] * config.enc_num_layers
            step_size = len(input_ids_list)
            dec_seq_list = []
            for idx in range(step_size):
                prev_ms, dec_seq = greedy_decoding_step(
                    prev_ms,
                    input_ids_list[idx],
                    video_features_list[idx],
                    rt_model,
                    config.max_v_len,
                    config.max_t_len,
                )
            dec_seq_list.append(dec_seq)
            return dec_seq_list

    def translate_batch_single_sentence_greedy(
        self,
        input_ids,
        video_features,
        input_masks,
        token_type_ids,
        model,
        start_idx=RCDataset.BOS,
        unk_idx=RCDataset.UNK,
    ):
        """
        The first few args are the same to the input to the forward_step func
        Notes:
            1, Copy the prev_ms each word generation step, as the func will modify this value,
            which will cause discrepancy between training and inference
            2, After finish the current sentence generation step, replace the words generated
            after the `[EOS]` token with `[PAD]`. The replaced input_ids should be used to generate
            next memory state tensor.
        """
        input_ids, input_masks = self.prepare_video_only_inputs(
            input_ids, input_masks, token_type_ids
        )
        assert (
            torch.sum(input_masks[:, self.cfg.max_v_len + 1 :]) == 0
        ), "Initially, all text tokens should be masked"
        config = model.cfg
        max_v_len = config.max_v_len
        max_t_len = config.max_t_len
        bsz = len(input_ids)
        next_symbols = torch.LongTensor([start_idx] * bsz)  # (N, )
        for dec_idx in range(max_v_len, max_v_len + max_t_len):
            input_ids[:, dec_idx] = next_symbols
            input_masks[:, dec_idx] = 1
            # if dec_idx < max_v_len + 5:
            #     logger.info("prev_ms {} {}".format(type(prev_ms[0]), prev_ms[0]))
            _, pred_scores = model.forward(
                input_ids, video_features, input_masks, token_type_ids, None
            )
            # suppress unk token; (N, L, vocab_size)
            pred_scores[:, :, unk_idx] = -1e10
            # next_words = pred_scores.max(2)[1][:, dec_idx]
            next_words = pred_scores[:, dec_idx].max(1)[1]
            next_symbols = next_words
        return input_ids[:, max_v_len:]  # (N, max_t_len == L-max_v_len)

    @classmethod
    def translate_batch_single_sentence_untied_greedy(
        cls,
        video_features,
        video_masks,
        text_input_ids,
        text_masks,
        text_input_labels,
        model,
        start_idx=RCDataset.BOS,
        unk_idx=RCDataset.UNK,
    ):
        """
        The first few args are the same to the input to the forward_step func
        Notes:
            1, Copy the prev_ms each word generation step, as the func will modify this value,
            which will cause discrepancy between training and inference
            2, After finish the current sentence generation step, replace the words generated
            after the `[EOS]` token with `[PAD]`. The replaced input_ids should be used to generate
            next memory state tensor.
        """
        encoder_outputs = model.encode(video_features, video_masks)  # (N, Lv, D)

        config = model.cfg
        max_t_len = config.max_t_len
        bsz = len(text_input_ids)
        text_input_ids = text_input_ids.new_zeros(text_input_ids.size())  # all zeros
        text_masks = text_masks.new_zeros(text_masks.size())  # all zeros
        next_symbols = torch.LongTensor([start_idx] * bsz)  # (N, )
        for dec_idx in range(max_t_len):
            text_input_ids[:, dec_idx] = next_symbols
            text_masks[:, dec_idx] = 1
            _, pred_scores = model.decode(
                text_input_ids,
                text_masks,
                text_input_labels,
                encoder_outputs,
                video_masks,
            )
            # suppress unk token; (N, L, vocab_size)
            pred_scores[:, :, unk_idx] = -1e10
            # next_words = pred_scores.max(2)[1][:, dec_idx]
            next_words = pred_scores[:, dec_idx].max(1)[1]
            next_symbols = next_words
        return text_input_ids  # (N, Lt)

    def translate_batch(
        self,
        model_inputs,
        use_beam=False,
        recurrent=True,
        untied=False,
        xl=False,
        mtrans=False,
    ):
        """
        while we used *_list as the input names, they could be non-list for single sentence decoding case
        """
        if use_beam:
            if recurrent:
                (
                    input_ids_list,
                    video_features_list,
                    input_masks_list,
                    token_type_ids_list,
                    future_feat_list,
                ) = model_inputs
                return self.translate_batch_beam(
                    input_ids_list,
                    video_features_list,
                    input_masks_list,
                    token_type_ids_list,
                    self.model,
                    beam_size=self.cfg.beam_size,
                    n_best=self.cfg.n_best,
                    min_length=self.cfg.min_sen_len,
                    max_length=self.cfg.max_sen_len - 2,
                    block_ngram_repeat=self.cfg.block_ngram_repeat,
                    exclusion_idxs=[],
                    length_penalty_name=self.cfg.length_penalty_name,
                    length_penalty_alpha=self.cfg.length_penalty_alpha,
                    use_cuda=self.cfg.use_cuda,
                )
            else:
                raise NotImplementedError
        else:
            if recurrent:
                # input_ids_list, video_features_list, input_masks_list, token_type_ids_list = model_inputs
                # future
                (
                    input_ids_list,
                    video_features_list
                ) = model_inputs
                return self.translate_batch_greedy(
                    input_ids_list,
                    video_features_list,
                    self.model
                )

    @classmethod
    def prepare_video_only_inputs(cls, input_ids, input_masks, segment_ids):
        """
        replace text_ids (except `[BOS]`) in input_ids with `[PAD]` token, for decoding.
        This function is essential!!!
        Args:
            input_ids: (N, L) or [(N, L)] * step_size
            input_masks: (N, L) or [(N, L)] * step_size
            segment_ids: (N, L) or [(N, L)] * step_size
        """
        if isinstance(input_ids, list):
            video_only_input_ids_list = []
            video_only_input_masks_list = []
            for e1, e2, e3 in zip(input_ids, input_masks, segment_ids):
                text_mask = e3 == 1  # text positions (`1`) are replaced
                e1[text_mask] = RCDataset.PAD
                e2[text_mask] = 0  # mark as invalid bits
                video_only_input_ids_list.append(e1)
                video_only_input_masks_list.append(e2)
            return video_only_input_ids_list, video_only_input_masks_list
        else:
            text_mask = segment_ids == 1
            input_ids[text_mask] = RCDataset.PAD
            input_masks[text_mask] = 0
            return input_ids, input_masks

    @classmethod
    def sort_res(cls, res_dict):
        """
        res_dict: the submission json entry `results`
        """
        final_res_dict = {}
        for k, v in list(res_dict.items()):
            final_res_dict[k] = sorted(v, key=lambda x: float(x["clip_id"][0]))
            # final_res_dict[k] = sorted(v, key=lambda x: float(x["timestamp"]))
        return final_res_dict<|MERGE_RESOLUTION|>--- conflicted
+++ resolved
@@ -1,555 +1,547 @@
-"""
-Text generation, greedy or beam search.
-References:
-    Copyright (c) 2017 Jie Lei
-    Licensed under The MIT License, see https://choosealicense.com/licenses/mit/
-    @inproceedings{lei2020mart,
-        title={MART: Memory-Augmented Recurrent Transformer for Coherent Video Paragraph Captioning},
-        author={Lei, Jie and Wang, Liwei and Shen, Yelong and Yu, Dong and Berg, Tamara L and Bansal, Mohit},
-        booktitle={ACL},
-        year={2020}
-    }
-    History:
-    https://github.com/jayleicn/recurrent-transformer
-    Current version 2021 https://github.com/gingsi/coot-videotext
-"""
-
-import copy
-import logging
-from typing import Optional
-
-import torch
-import torch.nn.functional as F
-from torch import nn
-
-from mart.beam_search import BeamSearch
-from mart.configs_mart import MartConfig
-from mart.recursive_caption_dataset import RecursiveCaptionDataset as RCDataset
-from nntrainer import utils
-
-
-def tile(x, count, dim=0):
-    """
-    Tiles x on dimension dim count times.
-    """
-    perm = list(range(len(x.size())))
-    if dim != 0:
-        perm[0], perm[dim] = perm[dim], perm[0]
-        x = x.permute(perm).contiguous()
-    out_size = list(x.size())
-    out_size[0] *= count
-    batch = x.size(0)
-    x = (
-        x.view(batch, -1)
-        .transpose(0, 1)
-        .repeat(count, 1)
-        .transpose(0, 1)
-        .contiguous()
-        .view(*out_size)
-    )
-    if dim != 0:
-        x = x.permute(perm).contiguous()
-    return x
-
-
-def mask_tokens_after_eos(
-    input_ids, eos_token_id=RCDataset.EOS, pad_token_id=RCDataset.PAD
-):
-    """
-    replace values after `[EOS]` with `[PAD]`,
-    used to compute memory for next sentence generation
-    """
-    for row_idx in range(len(input_ids)):
-        # possibly more than one `[EOS]`
-        # noinspection PyUnresolvedReferences
-        cur_eos_idxs = (input_ids[row_idx] == eos_token_id).nonzero(as_tuple=False)
-        if len(cur_eos_idxs) != 0:
-            cur_eos_idx = cur_eos_idxs[0, 0].item()
-            input_ids[row_idx, cur_eos_idx + 1 :] = pad_token_id
-            # input_masks[row_idx, cur_eos_idx + 1 :] = 0
-    return input_ids
-
-
-class Translator(object):
-    """
-    Load with trained model and handle the beam search.
-    """
-
-    def __init__(
-        self, model: nn.Module, cfg: MartConfig, logger: Optional[logging.Logger] = None
-    ):
-        self.model = model
-        self.cfg = cfg
-        self.logger = logger
-        if self.logger is None:
-            self.logger = utils.create_logger_without_file(
-                "translator", log_level=utils.LogLevelsConst.INFO
-            )
-
-    def translate_batch_beam(
-        self,
-        input_ids_list,
-        video_features_list,
-        input_masks_list,
-        token_type_ids_list,
-        rt_model,
-        beam_size,
-        n_best,
-        min_length,
-        max_length,
-        block_ngram_repeat,
-        exclusion_idxs,
-        length_penalty_name,
-        length_penalty_alpha,
-        use_cuda: bool = True,
-    ):
-        # prep the beam object
-        base_beam = BeamSearch(
-            beam_size,
-            n_best=n_best,
-            batch_size=len(input_ids_list[0]),
-            pad=RCDataset.PAD,
-            eos=RCDataset.EOS,
-            bos=RCDataset.BOS,
-            min_length=min_length,
-            max_length=max_length,
-            block_ngram_repeat=block_ngram_repeat,
-            exclusion_tokens=exclusion_idxs,
-            length_penalty_name=length_penalty_name,
-            length_penalty_alpha=length_penalty_alpha,
-            use_cuda=use_cuda,
-        )
-
-        def duplicate_for_beam(
-            prev_ms_, input_ids, video_features, input_masks, token_type_ids, beam_size_
-        ):
-            input_ids = tile(input_ids, beam_size_, dim=0)  # (N * beam_size, L)
-            video_features = tile(
-                video_features, beam_size_, dim=0
-            )  # (N * beam_size, L, D_v)
-            input_masks = tile(input_masks, beam_size_, dim=0)
-            token_type_ids = tile(token_type_ids, beam_size_, dim=0)
-            prev_ms_ = (
-                [tile(e, beam_size_, dim=0) for e in prev_ms_]
-                if prev_ms_[0] is not None
-                else [None] * len(input_ids)
-            )
-            return prev_ms_, input_ids, video_features, input_masks, token_type_ids
-
-        def copy_for_memory(*inputs):
-            return [copy.deepcopy(e) for e in inputs]
-
-        def beam_decoding_step(
-            prev_ms_,
-            input_ids,
-            video_features,
-            input_masks,
-            token_type_ids,
-            model,
-            max_v_len,
-            max_t_len,
-            beam_size_,
-        ):
-            # unused arguments , start_idx=RCDataset.BOS, unk_idx=RCDataset.UNK):
-            """
-            prev_ms: [(N, M, D), ] * num_hidden_layers or None at first step.
-            input_ids: (N, L),
-            video_features: (N, L, D_v)
-            input_masks: (N, L)
-            token_type_ids: (N, L)
-            """
-            (
-                init_ms,
-                init_input_ids,
-                init_video_features,
-                init_input_masks,
-                init_token_type_ids,
-            ) = copy_for_memory(
-                prev_ms_, input_ids, video_features, input_masks, token_type_ids
-            )
-
-            (
-                prev_ms_,
-                input_ids,
-                video_features,
-                input_masks,
-                token_type_ids,
-            ) = duplicate_for_beam(
-                prev_ms_,
-                input_ids,
-                video_features,
-                input_masks,
-                token_type_ids,
-                beam_size_=beam_size_,
-            )
-
-            beam = copy.deepcopy(base_beam)  # copy global variable as local
-
-            for dec_idx in range(max_v_len, max_v_len + max_t_len):
-                # logger.info(" dec_idx {} beam.current_predictions {} {}"
-                #             .format(dec_idx, beam.current_predictions.shape, beam.current_predictions))
-                input_ids[:, dec_idx] = beam.current_predictions
-                input_masks[:, dec_idx] = 1
-                copied_prev_ms = copy.deepcopy(
-                    prev_ms_
-                )  # since the func is changing data inside
-                _, _, pred_scores = model.forward_step(
-                    copied_prev_ms,
-                    input_ids,
-                    video_features,
-                    input_masks,
-                    token_type_ids,
-                )
-                pred_scores[:, RCDataset.UNK] = -1e10  # remove `[UNK]` token
-                logprobs = torch.log(
-                    F.softmax(pred_scores[:, dec_idx], dim=1)
-                )  # (N * beam_size, vocab_size)
-                # next_words = logprobs.max(1)[1]
-                # logger.info("next_words {}".format(next_words))
-                # import sys
-                # sys.exit(1)
-                beam.advance(logprobs)
-                any_beam_is_finished = beam.is_finished.any()
-                if any_beam_is_finished:
-                    beam.update_finished()
-                    if beam.done:
-                        break
-
-                if any_beam_is_finished:
-                    # update input args
-                    select_indices = (
-                        beam.current_origin
-                    )  # N * B, i.e. batch_size * beam_size
-                    input_ids = input_ids.index_select(0, select_indices)
-                    video_features = video_features.index_select(0, select_indices)
-                    input_masks = input_masks.index_select(0, select_indices)
-                    token_type_ids = token_type_ids.index_select(0, select_indices)
-                    # logger.info("prev_ms {} {}".format(prev_ms[0], type(prev_ms[0])))
-                    # logger.info("select_indices {} {}".format(len(select_indices), select_indices))
-                    if prev_ms_[0] is None:
-                        prev_ms_ = [None] * len(select_indices)
-                    else:
-                        # noinspection PyUnresolvedReferences
-                        prev_ms_ = [e.index_select(0, select_indices) for e in prev_ms_]
-
-            # Note: In the MART repo was the comment "TO DO update memory"
-            # fill in generated words
-            for batch_idx in range(len(beam.predictions)):
-                cur_sen_ids = (
-                    beam.predictions[batch_idx][0].cpu().tolist()
-                )  # use the top sentences
-                cur_sen_ids = [RCDataset.BOS] + cur_sen_ids + [RCDataset.EOS]
-                cur_sen_len = len(cur_sen_ids)
-                init_input_ids[
-                    batch_idx, max_v_len : max_v_len + cur_sen_len
-                ] = init_input_ids.new(cur_sen_ids)
-                init_input_masks[batch_idx, max_v_len : max_v_len + cur_sen_len] = 1
-
-            # compute memory, mimic the way memory is generated at training time
-            init_input_ids, init_input_masks = mask_tokens_after_eos(
-                init_input_ids, init_input_masks
-            )
-            cur_ms, _, pred_scores = model.forward_step(
-                init_ms,
-                init_input_ids,
-                init_video_features,
-                init_input_masks,
-                init_token_type_ids,
-            )
-
-            return cur_ms, init_input_ids[:, max_v_len:]
-
-        input_ids_list, input_masks_list = self.prepare_video_only_inputs(
-            input_ids_list, input_masks_list, token_type_ids_list
-        )
-        for cur_input_masks in input_ids_list:
-            assert (
-                torch.sum(cur_input_masks[:, self.cfg.max_v_len + 1 :]) == 0
-            ), "Initially, all text tokens should be masked."
-
-        config = rt_model.cfg
-        with torch.no_grad():
-            prev_ms = [None] * config.num_hidden_layers
-            step_size = len(input_ids_list)
-            dec_res_list = []
-            for idx in range(step_size):
-                prev_ms, dec_res = beam_decoding_step(
-                    prev_ms,
-                    input_ids_list[idx],
-                    video_features_list[idx],
-                    input_masks_list[idx],
-                    token_type_ids_list[idx],
-                    rt_model,
-                    config.max_v_len,
-                    config.max_t_len,
-                    beam_size,
-                )
-                dec_res_list.append(dec_res)
-            return dec_res_list
-
-    def translate_batch_greedy(
-        self,
-        input_ids_list,
-        video_features_list,
-        rt_model
-    ):
-        def greedy_decoding_step(
-            prev_ms_,
-            input_ids,
-            video_features,
-            model,
-            max_v_len,
-            max_t_len,
-            start_idx=RCDataset.BOS,
-            unk_idx=RCDataset.UNK,
-        ):
-            """
-            RTransformer The first few args are the same to the input to the forward_step func
-            Notes:
-                1, Copy the prev_ms each word generation step, as the func will modify this value,
-                which will cause discrepancy between training and inference
-                2, After finish the current sentence generation step, replace the words generated
-                after the `[EOS]` token with `[PAD]`. The replaced input_ids should be used to generate
-                next memory state tensor.
-            """
-            bsz = len(input_ids)
-            # tmp_idx = torch.zeros(input_ids.shape).long()
-            # input_ids = tmp_idx.cuda()
-            next_symbols = torch.LongTensor([start_idx] * bsz)  # (N, )
-<<<<<<< HEAD
-            for dec_idx in range(max_t_len):
-=======
-            for dec_idx in range(1, max_t_len):
->>>>>>> 0ce4bf3c
-                # 生成した語で埋める
-                input_ids[:, dec_idx] = next_symbols
-                # input_masks[:, dec_idx] = 1
-                copied_prev_ms = copy.deepcopy(
-                    prev_ms_
-                )  # since the func is changing data inside
-                pred_scores = model.forward_step(
-<<<<<<< HEAD
-                    video_features
-=======
-                    input_ids, video_features
->>>>>>> 0ce4bf3c
-                )
-                # suppress unk token; (N, L, vocab_size)
-                pred_scores[:, :, unk_idx] = -1e10
-                # next_words = pred_scores.max(2)[1][:, dec_idx]
-                # 予測語はpred_scores[:, dec_idx]における，最も確率の高い単語
-                next_words = pred_scores[:, dec_idx].max(1)[1]
-                next_symbols = next_words
-
-            # compute memory, mimic the way memory is generated at training time
-            input_ids = mask_tokens_after_eos(input_ids)
-            return (
-                copied_prev_ms,
-                input_ids[:, max_v_len:],
-            )  # (N, max_t_len == L-max_v_len)
-
-        # input_ids_list, input_masks_list = self.prepare_video_only_inputs(
-        #     input_ids_list, input_masks_list, token_type_ids_list
-        # )
-        # for cur_input_masks in input_ids_list:
-        #     assert (
-        #         torch.sum(cur_input_masks[:, self.cfg.max_v_len + 1 :]) == 0
-        #     ), "Initially, all text tokens should be masked"
-
-        config = rt_model.cfg
-        with torch.no_grad():
-            prev_ms = [None] * config.enc_num_layers
-            step_size = len(input_ids_list)
-            dec_seq_list = []
-            for idx in range(step_size):
-                prev_ms, dec_seq = greedy_decoding_step(
-                    prev_ms,
-                    input_ids_list[idx],
-                    video_features_list[idx],
-                    rt_model,
-                    config.max_v_len,
-                    config.max_t_len,
-                )
-            dec_seq_list.append(dec_seq)
-            return dec_seq_list
-
-    def translate_batch_single_sentence_greedy(
-        self,
-        input_ids,
-        video_features,
-        input_masks,
-        token_type_ids,
-        model,
-        start_idx=RCDataset.BOS,
-        unk_idx=RCDataset.UNK,
-    ):
-        """
-        The first few args are the same to the input to the forward_step func
-        Notes:
-            1, Copy the prev_ms each word generation step, as the func will modify this value,
-            which will cause discrepancy between training and inference
-            2, After finish the current sentence generation step, replace the words generated
-            after the `[EOS]` token with `[PAD]`. The replaced input_ids should be used to generate
-            next memory state tensor.
-        """
-        input_ids, input_masks = self.prepare_video_only_inputs(
-            input_ids, input_masks, token_type_ids
-        )
-        assert (
-            torch.sum(input_masks[:, self.cfg.max_v_len + 1 :]) == 0
-        ), "Initially, all text tokens should be masked"
-        config = model.cfg
-        max_v_len = config.max_v_len
-        max_t_len = config.max_t_len
-        bsz = len(input_ids)
-        next_symbols = torch.LongTensor([start_idx] * bsz)  # (N, )
-        for dec_idx in range(max_v_len, max_v_len + max_t_len):
-            input_ids[:, dec_idx] = next_symbols
-            input_masks[:, dec_idx] = 1
-            # if dec_idx < max_v_len + 5:
-            #     logger.info("prev_ms {} {}".format(type(prev_ms[0]), prev_ms[0]))
-            _, pred_scores = model.forward(
-                input_ids, video_features, input_masks, token_type_ids, None
-            )
-            # suppress unk token; (N, L, vocab_size)
-            pred_scores[:, :, unk_idx] = -1e10
-            # next_words = pred_scores.max(2)[1][:, dec_idx]
-            next_words = pred_scores[:, dec_idx].max(1)[1]
-            next_symbols = next_words
-        return input_ids[:, max_v_len:]  # (N, max_t_len == L-max_v_len)
-
-    @classmethod
-    def translate_batch_single_sentence_untied_greedy(
-        cls,
-        video_features,
-        video_masks,
-        text_input_ids,
-        text_masks,
-        text_input_labels,
-        model,
-        start_idx=RCDataset.BOS,
-        unk_idx=RCDataset.UNK,
-    ):
-        """
-        The first few args are the same to the input to the forward_step func
-        Notes:
-            1, Copy the prev_ms each word generation step, as the func will modify this value,
-            which will cause discrepancy between training and inference
-            2, After finish the current sentence generation step, replace the words generated
-            after the `[EOS]` token with `[PAD]`. The replaced input_ids should be used to generate
-            next memory state tensor.
-        """
-        encoder_outputs = model.encode(video_features, video_masks)  # (N, Lv, D)
-
-        config = model.cfg
-        max_t_len = config.max_t_len
-        bsz = len(text_input_ids)
-        text_input_ids = text_input_ids.new_zeros(text_input_ids.size())  # all zeros
-        text_masks = text_masks.new_zeros(text_masks.size())  # all zeros
-        next_symbols = torch.LongTensor([start_idx] * bsz)  # (N, )
-        for dec_idx in range(max_t_len):
-            text_input_ids[:, dec_idx] = next_symbols
-            text_masks[:, dec_idx] = 1
-            _, pred_scores = model.decode(
-                text_input_ids,
-                text_masks,
-                text_input_labels,
-                encoder_outputs,
-                video_masks,
-            )
-            # suppress unk token; (N, L, vocab_size)
-            pred_scores[:, :, unk_idx] = -1e10
-            # next_words = pred_scores.max(2)[1][:, dec_idx]
-            next_words = pred_scores[:, dec_idx].max(1)[1]
-            next_symbols = next_words
-        return text_input_ids  # (N, Lt)
-
-    def translate_batch(
-        self,
-        model_inputs,
-        use_beam=False,
-        recurrent=True,
-        untied=False,
-        xl=False,
-        mtrans=False,
-    ):
-        """
-        while we used *_list as the input names, they could be non-list for single sentence decoding case
-        """
-        if use_beam:
-            if recurrent:
-                (
-                    input_ids_list,
-                    video_features_list,
-                    input_masks_list,
-                    token_type_ids_list,
-                    future_feat_list,
-                ) = model_inputs
-                return self.translate_batch_beam(
-                    input_ids_list,
-                    video_features_list,
-                    input_masks_list,
-                    token_type_ids_list,
-                    self.model,
-                    beam_size=self.cfg.beam_size,
-                    n_best=self.cfg.n_best,
-                    min_length=self.cfg.min_sen_len,
-                    max_length=self.cfg.max_sen_len - 2,
-                    block_ngram_repeat=self.cfg.block_ngram_repeat,
-                    exclusion_idxs=[],
-                    length_penalty_name=self.cfg.length_penalty_name,
-                    length_penalty_alpha=self.cfg.length_penalty_alpha,
-                    use_cuda=self.cfg.use_cuda,
-                )
-            else:
-                raise NotImplementedError
-        else:
-            if recurrent:
-                # input_ids_list, video_features_list, input_masks_list, token_type_ids_list = model_inputs
-                # future
-                (
-                    input_ids_list,
-                    video_features_list
-                ) = model_inputs
-                return self.translate_batch_greedy(
-                    input_ids_list,
-                    video_features_list,
-                    self.model
-                )
-
-    @classmethod
-    def prepare_video_only_inputs(cls, input_ids, input_masks, segment_ids):
-        """
-        replace text_ids (except `[BOS]`) in input_ids with `[PAD]` token, for decoding.
-        This function is essential!!!
-        Args:
-            input_ids: (N, L) or [(N, L)] * step_size
-            input_masks: (N, L) or [(N, L)] * step_size
-            segment_ids: (N, L) or [(N, L)] * step_size
-        """
-        if isinstance(input_ids, list):
-            video_only_input_ids_list = []
-            video_only_input_masks_list = []
-            for e1, e2, e3 in zip(input_ids, input_masks, segment_ids):
-                text_mask = e3 == 1  # text positions (`1`) are replaced
-                e1[text_mask] = RCDataset.PAD
-                e2[text_mask] = 0  # mark as invalid bits
-                video_only_input_ids_list.append(e1)
-                video_only_input_masks_list.append(e2)
-            return video_only_input_ids_list, video_only_input_masks_list
-        else:
-            text_mask = segment_ids == 1
-            input_ids[text_mask] = RCDataset.PAD
-            input_masks[text_mask] = 0
-            return input_ids, input_masks
-
-    @classmethod
-    def sort_res(cls, res_dict):
-        """
-        res_dict: the submission json entry `results`
-        """
-        final_res_dict = {}
-        for k, v in list(res_dict.items()):
-            final_res_dict[k] = sorted(v, key=lambda x: float(x["clip_id"][0]))
-            # final_res_dict[k] = sorted(v, key=lambda x: float(x["timestamp"]))
+"""
+Text generation, greedy or beam search.
+References:
+    Copyright (c) 2017 Jie Lei
+    Licensed under The MIT License, see https://choosealicense.com/licenses/mit/
+    @inproceedings{lei2020mart,
+        title={MART: Memory-Augmented Recurrent Transformer for Coherent Video Paragraph Captioning},
+        author={Lei, Jie and Wang, Liwei and Shen, Yelong and Yu, Dong and Berg, Tamara L and Bansal, Mohit},
+        booktitle={ACL},
+        year={2020}
+    }
+    History:
+    https://github.com/jayleicn/recurrent-transformer
+    Current version 2021 https://github.com/gingsi/coot-videotext
+"""
+
+import copy
+import logging
+from typing import Optional
+
+import torch
+import torch.nn.functional as F
+from torch import nn
+
+from mart.beam_search import BeamSearch
+from mart.configs_mart import MartConfig
+from mart.recursive_caption_dataset import RecursiveCaptionDataset as RCDataset
+from nntrainer import utils
+
+
+def tile(x, count, dim=0):
+    """
+    Tiles x on dimension dim count times.
+    """
+    perm = list(range(len(x.size())))
+    if dim != 0:
+        perm[0], perm[dim] = perm[dim], perm[0]
+        x = x.permute(perm).contiguous()
+    out_size = list(x.size())
+    out_size[0] *= count
+    batch = x.size(0)
+    x = (
+        x.view(batch, -1)
+        .transpose(0, 1)
+        .repeat(count, 1)
+        .transpose(0, 1)
+        .contiguous()
+        .view(*out_size)
+    )
+    if dim != 0:
+        x = x.permute(perm).contiguous()
+    return x
+
+
+def mask_tokens_after_eos(
+    input_ids, eos_token_id=RCDataset.EOS, pad_token_id=RCDataset.PAD
+):
+    """
+    replace values after `[EOS]` with `[PAD]`,
+    used to compute memory for next sentence generation
+    """
+    for row_idx in range(len(input_ids)):
+        # possibly more than one `[EOS]`
+        # noinspection PyUnresolvedReferences
+        cur_eos_idxs = (input_ids[row_idx] == eos_token_id).nonzero(as_tuple=False)
+        if len(cur_eos_idxs) != 0:
+            cur_eos_idx = cur_eos_idxs[0, 0].item()
+            input_ids[row_idx, cur_eos_idx + 1 :] = pad_token_id
+            # input_masks[row_idx, cur_eos_idx + 1 :] = 0
+    return input_ids
+
+
+class Translator(object):
+    """
+    Load with trained model and handle the beam search.
+    """
+
+    def __init__(
+        self, model: nn.Module, cfg: MartConfig, logger: Optional[logging.Logger] = None
+    ):
+        self.model = model
+        self.cfg = cfg
+        self.logger = logger
+        if self.logger is None:
+            self.logger = utils.create_logger_without_file(
+                "translator", log_level=utils.LogLevelsConst.INFO
+            )
+
+    def translate_batch_beam(
+        self,
+        input_ids_list,
+        video_features_list,
+        input_masks_list,
+        token_type_ids_list,
+        rt_model,
+        beam_size,
+        n_best,
+        min_length,
+        max_length,
+        block_ngram_repeat,
+        exclusion_idxs,
+        length_penalty_name,
+        length_penalty_alpha,
+        use_cuda: bool = True,
+    ):
+        # prep the beam object
+        base_beam = BeamSearch(
+            beam_size,
+            n_best=n_best,
+            batch_size=len(input_ids_list[0]),
+            pad=RCDataset.PAD,
+            eos=RCDataset.EOS,
+            bos=RCDataset.BOS,
+            min_length=min_length,
+            max_length=max_length,
+            block_ngram_repeat=block_ngram_repeat,
+            exclusion_tokens=exclusion_idxs,
+            length_penalty_name=length_penalty_name,
+            length_penalty_alpha=length_penalty_alpha,
+            use_cuda=use_cuda,
+        )
+
+        def duplicate_for_beam(
+            prev_ms_, input_ids, video_features, input_masks, token_type_ids, beam_size_
+        ):
+            input_ids = tile(input_ids, beam_size_, dim=0)  # (N * beam_size, L)
+            video_features = tile(
+                video_features, beam_size_, dim=0
+            )  # (N * beam_size, L, D_v)
+            input_masks = tile(input_masks, beam_size_, dim=0)
+            token_type_ids = tile(token_type_ids, beam_size_, dim=0)
+            prev_ms_ = (
+                [tile(e, beam_size_, dim=0) for e in prev_ms_]
+                if prev_ms_[0] is not None
+                else [None] * len(input_ids)
+            )
+            return prev_ms_, input_ids, video_features, input_masks, token_type_ids
+
+        def copy_for_memory(*inputs):
+            return [copy.deepcopy(e) for e in inputs]
+
+        def beam_decoding_step(
+            prev_ms_,
+            input_ids,
+            video_features,
+            input_masks,
+            token_type_ids,
+            model,
+            max_v_len,
+            max_t_len,
+            beam_size_,
+        ):
+            # unused arguments , start_idx=RCDataset.BOS, unk_idx=RCDataset.UNK):
+            """
+            prev_ms: [(N, M, D), ] * num_hidden_layers or None at first step.
+            input_ids: (N, L),
+            video_features: (N, L, D_v)
+            input_masks: (N, L)
+            token_type_ids: (N, L)
+            """
+            (
+                init_ms,
+                init_input_ids,
+                init_video_features,
+                init_input_masks,
+                init_token_type_ids,
+            ) = copy_for_memory(
+                prev_ms_, input_ids, video_features, input_masks, token_type_ids
+            )
+
+            (
+                prev_ms_,
+                input_ids,
+                video_features,
+                input_masks,
+                token_type_ids,
+            ) = duplicate_for_beam(
+                prev_ms_,
+                input_ids,
+                video_features,
+                input_masks,
+                token_type_ids,
+                beam_size_=beam_size_,
+            )
+
+            beam = copy.deepcopy(base_beam)  # copy global variable as local
+
+            for dec_idx in range(max_v_len, max_v_len + max_t_len):
+                # logger.info(" dec_idx {} beam.current_predictions {} {}"
+                #             .format(dec_idx, beam.current_predictions.shape, beam.current_predictions))
+                input_ids[:, dec_idx] = beam.current_predictions
+                input_masks[:, dec_idx] = 1
+                copied_prev_ms = copy.deepcopy(
+                    prev_ms_
+                )  # since the func is changing data inside
+                _, _, pred_scores = model.forward_step(
+                    copied_prev_ms,
+                    input_ids,
+                    video_features,
+                    input_masks,
+                    token_type_ids,
+                )
+                pred_scores[:, RCDataset.UNK] = -1e10  # remove `[UNK]` token
+                logprobs = torch.log(
+                    F.softmax(pred_scores[:, dec_idx], dim=1)
+                )  # (N * beam_size, vocab_size)
+                # next_words = logprobs.max(1)[1]
+                # logger.info("next_words {}".format(next_words))
+                # import sys
+                # sys.exit(1)
+                beam.advance(logprobs)
+                any_beam_is_finished = beam.is_finished.any()
+                if any_beam_is_finished:
+                    beam.update_finished()
+                    if beam.done:
+                        break
+
+                if any_beam_is_finished:
+                    # update input args
+                    select_indices = (
+                        beam.current_origin
+                    )  # N * B, i.e. batch_size * beam_size
+                    input_ids = input_ids.index_select(0, select_indices)
+                    video_features = video_features.index_select(0, select_indices)
+                    input_masks = input_masks.index_select(0, select_indices)
+                    token_type_ids = token_type_ids.index_select(0, select_indices)
+                    # logger.info("prev_ms {} {}".format(prev_ms[0], type(prev_ms[0])))
+                    # logger.info("select_indices {} {}".format(len(select_indices), select_indices))
+                    if prev_ms_[0] is None:
+                        prev_ms_ = [None] * len(select_indices)
+                    else:
+                        # noinspection PyUnresolvedReferences
+                        prev_ms_ = [e.index_select(0, select_indices) for e in prev_ms_]
+
+            # Note: In the MART repo was the comment "TO DO update memory"
+            # fill in generated words
+            for batch_idx in range(len(beam.predictions)):
+                cur_sen_ids = (
+                    beam.predictions[batch_idx][0].cpu().tolist()
+                )  # use the top sentences
+                cur_sen_ids = [RCDataset.BOS] + cur_sen_ids + [RCDataset.EOS]
+                cur_sen_len = len(cur_sen_ids)
+                init_input_ids[
+                    batch_idx, max_v_len : max_v_len + cur_sen_len
+                ] = init_input_ids.new(cur_sen_ids)
+                init_input_masks[batch_idx, max_v_len : max_v_len + cur_sen_len] = 1
+
+            # compute memory, mimic the way memory is generated at training time
+            init_input_ids, init_input_masks = mask_tokens_after_eos(
+                init_input_ids, init_input_masks
+            )
+            cur_ms, _, pred_scores = model.forward_step(
+                init_ms,
+                init_input_ids,
+                init_video_features,
+                init_input_masks,
+                init_token_type_ids,
+            )
+
+            return cur_ms, init_input_ids[:, max_v_len:]
+
+        input_ids_list, input_masks_list = self.prepare_video_only_inputs(
+            input_ids_list, input_masks_list, token_type_ids_list
+        )
+        for cur_input_masks in input_ids_list:
+            assert (
+                torch.sum(cur_input_masks[:, self.cfg.max_v_len + 1 :]) == 0
+            ), "Initially, all text tokens should be masked."
+
+        config = rt_model.cfg
+        with torch.no_grad():
+            prev_ms = [None] * config.num_hidden_layers
+            step_size = len(input_ids_list)
+            dec_res_list = []
+            for idx in range(step_size):
+                prev_ms, dec_res = beam_decoding_step(
+                    prev_ms,
+                    input_ids_list[idx],
+                    video_features_list[idx],
+                    input_masks_list[idx],
+                    token_type_ids_list[idx],
+                    rt_model,
+                    config.max_v_len,
+                    config.max_t_len,
+                    beam_size,
+                )
+                dec_res_list.append(dec_res)
+            return dec_res_list
+
+    def translate_batch_greedy(
+        self,
+        input_ids_list,
+        video_features_list,
+        rt_model
+    ):
+        def greedy_decoding_step(
+            prev_ms_,
+            input_ids,
+            video_features,
+            model,
+            max_v_len,
+            max_t_len,
+            start_idx=RCDataset.BOS,
+            unk_idx=RCDataset.UNK,
+        ):
+            """
+            RTransformer The first few args are the same to the input to the forward_step func
+            Notes:
+                1, Copy the prev_ms each word generation step, as the func will modify this value,
+                which will cause discrepancy between training and inference
+                2, After finish the current sentence generation step, replace the words generated
+                after the `[EOS]` token with `[PAD]`. The replaced input_ids should be used to generate
+                next memory state tensor.
+            """
+            bsz = len(input_ids)
+            # tmp_idx = torch.zeros(input_ids.shape).long()
+            # input_ids = tmp_idx.cuda()
+            next_symbols = torch.LongTensor([start_idx] * bsz)  # (N, )
+            for dec_idx in range(1, max_t_len):
+                # 生成した語で埋める
+                input_ids[:, dec_idx] = next_symbols
+                # input_masks[:, dec_idx] = 1
+                copied_prev_ms = copy.deepcopy(
+                    prev_ms_
+                )  # since the func is changing data inside
+                pred_scores = model.forward_step(
+                    input_ids, video_features
+                )
+                # suppress unk token; (N, L, vocab_size)
+                pred_scores[:, :, unk_idx] = -1e10
+                # next_words = pred_scores.max(2)[1][:, dec_idx]
+                # 予測語はpred_scores[:, dec_idx]における，最も確率の高い単語
+                next_words = pred_scores[:, dec_idx].max(1)[1]
+                next_symbols = next_words
+
+            # compute memory, mimic the way memory is generated at training time
+            input_ids = mask_tokens_after_eos(input_ids)
+            return (
+                copied_prev_ms,
+                input_ids[:, max_v_len:],
+            )  # (N, max_t_len == L-max_v_len)
+
+        # input_ids_list, input_masks_list = self.prepare_video_only_inputs(
+        #     input_ids_list, input_masks_list, token_type_ids_list
+        # )
+        # for cur_input_masks in input_ids_list:
+        #     assert (
+        #         torch.sum(cur_input_masks[:, self.cfg.max_v_len + 1 :]) == 0
+        #     ), "Initially, all text tokens should be masked"
+
+        config = rt_model.cfg
+        with torch.no_grad():
+            prev_ms = [None] * config.enc_num_layers
+            step_size = len(input_ids_list)
+            dec_seq_list = []
+            for idx in range(step_size):
+                prev_ms, dec_seq = greedy_decoding_step(
+                    prev_ms,
+                    input_ids_list[idx],
+                    video_features_list[idx],
+                    rt_model,
+                    config.max_v_len,
+                    config.max_t_len,
+                )
+            dec_seq_list.append(dec_seq)
+            return dec_seq_list
+
+    def translate_batch_single_sentence_greedy(
+        self,
+        input_ids,
+        video_features,
+        input_masks,
+        token_type_ids,
+        model,
+        start_idx=RCDataset.BOS,
+        unk_idx=RCDataset.UNK,
+    ):
+        """
+        The first few args are the same to the input to the forward_step func
+        Notes:
+            1, Copy the prev_ms each word generation step, as the func will modify this value,
+            which will cause discrepancy between training and inference
+            2, After finish the current sentence generation step, replace the words generated
+            after the `[EOS]` token with `[PAD]`. The replaced input_ids should be used to generate
+            next memory state tensor.
+        """
+        input_ids, input_masks = self.prepare_video_only_inputs(
+            input_ids, input_masks, token_type_ids
+        )
+        assert (
+            torch.sum(input_masks[:, self.cfg.max_v_len + 1 :]) == 0
+        ), "Initially, all text tokens should be masked"
+        config = model.cfg
+        max_v_len = config.max_v_len
+        max_t_len = config.max_t_len
+        bsz = len(input_ids)
+        next_symbols = torch.LongTensor([start_idx] * bsz)  # (N, )
+        for dec_idx in range(max_v_len, max_v_len + max_t_len):
+            input_ids[:, dec_idx] = next_symbols
+            input_masks[:, dec_idx] = 1
+            # if dec_idx < max_v_len + 5:
+            #     logger.info("prev_ms {} {}".format(type(prev_ms[0]), prev_ms[0]))
+            _, pred_scores = model.forward(
+                input_ids, video_features, input_masks, token_type_ids, None
+            )
+            # suppress unk token; (N, L, vocab_size)
+            pred_scores[:, :, unk_idx] = -1e10
+            # next_words = pred_scores.max(2)[1][:, dec_idx]
+            next_words = pred_scores[:, dec_idx].max(1)[1]
+            next_symbols = next_words
+        return input_ids[:, max_v_len:]  # (N, max_t_len == L-max_v_len)
+
+    @classmethod
+    def translate_batch_single_sentence_untied_greedy(
+        cls,
+        video_features,
+        video_masks,
+        text_input_ids,
+        text_masks,
+        text_input_labels,
+        model,
+        start_idx=RCDataset.BOS,
+        unk_idx=RCDataset.UNK,
+    ):
+        """
+        The first few args are the same to the input to the forward_step func
+        Notes:
+            1, Copy the prev_ms each word generation step, as the func will modify this value,
+            which will cause discrepancy between training and inference
+            2, After finish the current sentence generation step, replace the words generated
+            after the `[EOS]` token with `[PAD]`. The replaced input_ids should be used to generate
+            next memory state tensor.
+        """
+        encoder_outputs = model.encode(video_features, video_masks)  # (N, Lv, D)
+
+        config = model.cfg
+        max_t_len = config.max_t_len
+        bsz = len(text_input_ids)
+        text_input_ids = text_input_ids.new_zeros(text_input_ids.size())  # all zeros
+        text_masks = text_masks.new_zeros(text_masks.size())  # all zeros
+        next_symbols = torch.LongTensor([start_idx] * bsz)  # (N, )
+        for dec_idx in range(max_t_len):
+            text_input_ids[:, dec_idx] = next_symbols
+            text_masks[:, dec_idx] = 1
+            _, pred_scores = model.decode(
+                text_input_ids,
+                text_masks,
+                text_input_labels,
+                encoder_outputs,
+                video_masks,
+            )
+            # suppress unk token; (N, L, vocab_size)
+            pred_scores[:, :, unk_idx] = -1e10
+            # next_words = pred_scores.max(2)[1][:, dec_idx]
+            next_words = pred_scores[:, dec_idx].max(1)[1]
+            next_symbols = next_words
+        return text_input_ids  # (N, Lt)
+
+    def translate_batch(
+        self,
+        model_inputs,
+        use_beam=False,
+        recurrent=True,
+        untied=False,
+        xl=False,
+        mtrans=False,
+    ):
+        """
+        while we used *_list as the input names, they could be non-list for single sentence decoding case
+        """
+        if use_beam:
+            if recurrent:
+                (
+                    input_ids_list,
+                    video_features_list,
+                    input_masks_list,
+                    token_type_ids_list,
+                    future_feat_list,
+                ) = model_inputs
+                return self.translate_batch_beam(
+                    input_ids_list,
+                    video_features_list,
+                    input_masks_list,
+                    token_type_ids_list,
+                    self.model,
+                    beam_size=self.cfg.beam_size,
+                    n_best=self.cfg.n_best,
+                    min_length=self.cfg.min_sen_len,
+                    max_length=self.cfg.max_sen_len - 2,
+                    block_ngram_repeat=self.cfg.block_ngram_repeat,
+                    exclusion_idxs=[],
+                    length_penalty_name=self.cfg.length_penalty_name,
+                    length_penalty_alpha=self.cfg.length_penalty_alpha,
+                    use_cuda=self.cfg.use_cuda,
+                )
+            else:
+                raise NotImplementedError
+        else:
+            if recurrent:
+                # input_ids_list, video_features_list, input_masks_list, token_type_ids_list = model_inputs
+                # future
+                (
+                    input_ids_list,
+                    video_features_list
+                ) = model_inputs
+                return self.translate_batch_greedy(
+                    input_ids_list,
+                    video_features_list,
+                    self.model
+                )
+
+    @classmethod
+    def prepare_video_only_inputs(cls, input_ids, input_masks, segment_ids):
+        """
+        replace text_ids (except `[BOS]`) in input_ids with `[PAD]` token, for decoding.
+        This function is essential!!!
+        Args:
+            input_ids: (N, L) or [(N, L)] * step_size
+            input_masks: (N, L) or [(N, L)] * step_size
+            segment_ids: (N, L) or [(N, L)] * step_size
+        """
+        if isinstance(input_ids, list):
+            video_only_input_ids_list = []
+            video_only_input_masks_list = []
+            for e1, e2, e3 in zip(input_ids, input_masks, segment_ids):
+                text_mask = e3 == 1  # text positions (`1`) are replaced
+                e1[text_mask] = RCDataset.PAD
+                e2[text_mask] = 0  # mark as invalid bits
+                video_only_input_ids_list.append(e1)
+                video_only_input_masks_list.append(e2)
+            return video_only_input_ids_list, video_only_input_masks_list
+        else:
+            text_mask = segment_ids == 1
+            input_ids[text_mask] = RCDataset.PAD
+            input_masks[text_mask] = 0
+            return input_ids, input_masks
+
+    @classmethod
+    def sort_res(cls, res_dict):
+        """
+        res_dict: the submission json entry `results`
+        """
+        final_res_dict = {}
+        for k, v in list(res_dict.items()):
+            final_res_dict[k] = sorted(v, key=lambda x: float(x["clip_id"][0]))
+            # final_res_dict[k] = sorted(v, key=lambda x: float(x["timestamp"]))
         return final_res_dict