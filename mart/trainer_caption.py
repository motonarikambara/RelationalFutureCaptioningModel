--- conflicted
+++ resolved
@@ -1,993 +1,975 @@
-"""
-Trainer for retrieval training and validation. Holds the main training loop.
-"""
-
-import json
-import logging
-import os
-from collections import defaultdict
-from collections.abc import Mapping
-from glob import glob
-from pathlib import Path
-from timeit import default_timer as timer
-from typing import Dict, List, Optional, Tuple, Union
-import sys
-
-import numpy as np
-import torch as th
-from torch import nn
-from torch.cuda.amp import autocast
-from torch.utils import data
-from tqdm import tqdm
-
-from coot.configs_retrieval import ExperimentTypesConst
-from mart.caption_eval_tools import get_reference_files
-from mart.configs_mart import MartConfig, MartMetersConst as MMeters
-from mart.evaluate_language import evaluate_language_files
-from mart.evaluate_repetition import evaluate_repetition_files
-from mart.evaluate_stats import evaluate_stats_files
-from mart.optimization import BertAdam, EMA
-from mart.recursive_caption_dataset import RecursiveCaptionDataset, prepare_batch_inputs
-from mart.translator import Translator
-from nntrainer import trainer_base
-from nntrainer.experiment_organization import ExperimentFilesHandler
-from nntrainer.metric import (
-    TRANSLATION_METRICS,
-    TextMetricsConst,
-    TextMetricsConstEvalCap,
-)
-from nntrainer.models import BaseModelManager
-from nntrainer.trainer_configs import BaseTrainerState
-from nntrainer.utils import TrainerPathConst
-import wandb
-
-
-def cal_performance(pred, gold):
-    pred = pred.max(2)[1].contiguous().view(-1)
-    gold = gold.contiguous().view(-1)
-    valid_label_mask = gold.ne(RecursiveCaptionDataset.IGNORE)
-    pred_correct_mask = pred.eq(gold)
-    n_correct = pred_correct_mask.masked_select(valid_label_mask).sum().item()
-    return n_correct
-
-
-# only log the important ones to console
-TRANSLATION_METRICS_LOG = ["Bleu_4", "METEOR", "ROUGE_L", "CIDEr", "re4"]
-
-
-class MartFilesHandler(ExperimentFilesHandler):
-    """
-    Overwrite default filehandler to add some more paths.
-    """
-
-    def __init__(
-        self,
-        exp_group: str,
-        exp_name: str,
-        run_name: str,
-        log_dir: str = TrainerPathConst.DIR_EXPERIMENTS,
-        annotations_dir: str = TrainerPathConst.DIR_ANNOTATIONS,
-    ):
-        super().__init__(
-            ExperimentTypesConst.CAPTION, exp_group, exp_name, run_name, log_dir=log_dir
-        )
-        self.annotations_dir = annotations_dir
-        self.path_caption = self.path_base / TrainerPathConst.DIR_CAPTION
-
-    def get_translation_files(self, epoch: Union[int, str], split: str) -> Path:
-        """
-        Get all file paths for storing translation results and evaluation.
-        Args:
-            epoch: Epoch.
-            split: dataset split (val, test)
-        Returns:
-            Path to store raw model output and ground truth.
-        """
-        return (
-            self.path_caption
-            / f"{TrainerPathConst.FILE_PREFIX_TRANSL_RAW}_{epoch}_{split}.json"
-        )
-
-    def setup_dirs(self, *, reset: bool = False) -> None:
-        """
-        Call super class to setup directories and additionally create the caption folder.
-        Args:
-            reset:
-        Returns:
-        """
-        super().setup_dirs(reset=reset)
-        os.makedirs(self.path_caption, exist_ok=True)
-
-
-class MartModelManager(BaseModelManager):
-    """
-    Wrapper for MART models.
-    """
-
-    def __init__(self, cfg: MartConfig, model: nn.Module):
-        super().__init__(cfg)
-        # update config type hints
-        self.cfg: MartConfig = self.cfg
-        self.model_dict: [str, nn.Module] = {"model": model}
-
-
-class MartTrainerState(BaseTrainerState):
-    prev_best_score = 0.0
-    es_cnt = 0
-
-
-class MartTrainer(trainer_base.BaseTrainer):
-    """
-    Trainer for retrieval.
-    Notes:
-        The parent TrainerBase takes care of all the basic stuff: Setting up directories and logging,
-        determining device and moving models to cuda, setting up checkpoint loading and metrics.
-    Args:
-        cfg: Loaded configuration instance.
-        model: Model.
-        exp_group: Experiment group.
-        exp_name: Experiment name.
-        run_name: Experiment run.
-        train_loader_length: Length of the train loader, required for some LR schedulers.
-        log_dir: Directory to put results.
-        log_level: Log level. None will default to INFO = 20 if a new logger is created.
-        logger: Logger. With the default None, it will be created by the trainer.
-        print_graph: Print graph and forward pass of the model.
-        reset: Delete entire experiment and restart from scratch.
-        load_best: Whether to load the best epoch (default loads last epoch to continue training).
-        load_epoch: Whether to load a specific epoch.
-        load_model: Load model given by file path.
-        inference_only: Removes some parts that are not needed during inference for speedup.
-        annotations_dir: Folder with ground truth captions.
-    """
-
-    def __init__(
-        self,
-        cfg: MartConfig,
-        model: nn.Module,
-        exp_group: str,
-        exp_name: str,
-        run_name: str,
-        train_loader_length: int,
-        *,
-        log_dir: str = "experiments",
-        log_level: Optional[int] = None,
-        logger: Optional[logging.Logger] = None,
-        print_graph: bool = False,
-        reset: bool = False,
-        load_best: bool = False,
-        load_epoch: Optional[int] = None,
-        load_model: Optional[str] = None,
-        inference_only: bool = False,
-        annotations_dir: str = TrainerPathConst.DIR_ANNOTATIONS,
-    ):
-        # create a wrapper for the model
-        model_mgr = MartModelManager(cfg, model)
-
-        # overwrite default experiment files handler
-        exp = MartFilesHandler(
-            exp_group,
-            exp_name,
-            run_name,
-            log_dir=log_dir,
-            annotations_dir=annotations_dir,
-        )
-        exp.setup_dirs(reset=reset)
-
-        super().__init__(
-            cfg,
-            model_mgr,
-            exp_group,
-            exp_name,
-            run_name,
-            train_loader_length,
-            ExperimentTypesConst.CAPTION,
-            log_dir=log_dir,
-            log_level=log_level,
-            logger=logger,
-            print_graph=print_graph,
-            reset=reset,
-            load_best=load_best,
-            load_epoch=load_epoch,
-            load_model=load_model,
-            is_test=inference_only,
-            exp_files_handler=exp,
-        )
-        self.model = model
-        # ---------- setup ----------
-
-        # update type hints from base classes to inherited classes
-        self.cfg: MartConfig = self.cfg
-        self.model_mgr: MartModelManager = self.model_mgr
-        self.exp: MartFilesHandler = self.exp
-
-        # # overwrite default state with inherited trainer state in case we need additional state fields
-        # self.state = RetrievalTrainerState()
-
-        # ---------- loss ----------
-
-        # loss is created directly in the mart model and not needed here
-
-        # ---------- additional metrics ----------
-        # train loss and accuracy
-        self.metrics.add_meter(MMeters.TRAIN_LOSS_PER_WORD, use_avg=False)
-        self.metrics.add_meter(MMeters.TRAIN_ACC, use_avg=False)
-        self.metrics.add_meter(MMeters.VAL_LOSS_PER_WORD, use_avg=False)
-        self.metrics.add_meter(MMeters.VAL_ACC, use_avg=False)
-
-        # track gradient clipping manually
-        self.metrics.add_meter(MMeters.GRAD, per_step=True, reset_avg_each_epoch=True)
-
-        # translation metrics (bleu etc.)
-        for meter_name in TRANSLATION_METRICS.values():
-            self.metrics.add_meter(meter_name, use_avg=False)
-
-        # ---------- optimization ----------
-
-        self.optimizer = None
-        self.lr_scheduler = None
-        self.ema = EMA(cfg.ema_decay)
-        self.best_epoch = 0
-        # skip optimizer if not training
-        if not self.is_test:
-            # Prepare optimizer
-            param_optimizer = list(model.named_parameters())
-            no_decay = ["bias", "LayerNorm.bias", "LayerNorm.weight"]
-            optimizer_grouped_parameters = [
-                {
-                    "params": [
-                        p
-                        for n, p in param_optimizer
-                        if not any(nd in n for nd in no_decay)
-                    ],
-                    "weight_decay": 0.01,
-                },
-                {
-                    "params": [
-                        p for n, p in param_optimizer if any(nd in n for nd in no_decay)
-                    ],
-                    "weight_decay": 0.0,
-                },
-            ]
-            if cfg.ema_decay > 0:
-                # register EMA params
-                self.logger.info(
-                    f"Registering {sum(p.numel() for p in model.parameters())} params for EMA"
-                )
-                all_names = []
-                for name, p in model.named_parameters():
-                    if p.requires_grad:
-                        self.ema.register(name, p.data)
-                    all_names.append(name)
-                self.logger.debug("\n".join(all_names))
-
-            num_train_optimization_steps = train_loader_length * cfg.train.num_epochs
-            self.optimizer = BertAdam(
-                optimizer_grouped_parameters,
-                lr=cfg.lr,
-                warmup=cfg.lr_warmup_proportion,
-                t_total=num_train_optimization_steps,
-                schedule="warmup_linear",
-            )
-
-        # ---------- Translator ----------
-
-        self.translator = Translator(self.model, self.cfg, logger=self.logger)
-
-        # post init hook for checkpoint loading
-        self.hook_post_init()
-
-        if self.load and not self.load_model:
-            # reload EMA weights from checkpoint (the shadow) and save the model parameters (the original)
-            ema_file = self.exp.get_models_file_ema(self.load_ep)
-            self.logger.info(f"Update EMA from {ema_file}")
-            self.ema.set_state_dict(th.load(str(ema_file)))
-            self.ema.assign(self.model, update_model=False)
-
-        # disable ema when loading model directly or when decay is 0 / -1
-        if self.load_model or cfg.ema_decay <= 0:
-            self.ema = None
-
-        self.train_steps = 0
-        self.val_steps = 0
-        self.test_steps = 0
-        self.beforeloss = 0.0
-        self.wandb_flag = 0
-
-    def train_model(
-        self, train_loader: data.DataLoader, val_loader: data.DataLoader, test_loader
-    ) -> None:
-        """
-        Train epochs until done.
-        Args:
-            train_loader: Training dataloader.
-            val_loader: Validation dataloader.
-        """
-        while(True):
-            self.wandb_flag = int(input("Use wandb\n Yes: 1, No: 0\n"))
-            if self.wandb_flag == 1:
-                wandb_name = input("please input project name : ")
-                wandb.init(name=wandb_name, project="mart")
-                break
-            elif self.wandb_flag == 0:
-                break
-            else:
-                continue
-        self.hook_pre_train()  # pre-training hook: time book-keeping etc.
-        self.steps_per_epoch = len(train_loader)  # save length of epoch
-
-        # ---------- Epoch Loop ----------
-        for _epoch in tqdm(range(self.state.current_epoch, self.cfg.train.num_epochs)):
-            # if self.check_early_stop():
-            #     break
-            self.hook_pre_train_epoch()  # pre-epoch hook: set models to train, time book-keeping
-
-            # check exponential moving average
-            if (
-                self.ema is not None
-                and self.state.current_epoch != 0
-                and self.cfg.ema_decay != -1
-            ):
-                # use normal parameters for training, not EMA model
-                self.ema.resume(self.model)
-            # summary(self.model, [16, 25, 768])
-
-            th.autograd.set_detect_anomaly(True)
-
-            total_loss = 0
-            n_word_total = 0
-            n_word_correct = 0
-            num_steps = 0
-            batch_loss = 0.0
-
-            # ---------- Data　loader Iteration ----------
-            for step, batch in enumerate(tqdm(train_loader)):
-                self.hook_pre_step_timer()  # hook for step timing
-
-                # ---------- forward pass ----------
-                self.optimizer.zero_grad()
-                with autocast(enabled=self.cfg.fp16_train):
-                        # ---------- training step for recurrent models ----------
-                    batched_data = [
-                        prepare_batch_inputs(
-                            step_data,
-                            use_cuda=self.cfg.use_cuda,
-                            non_blocking=self.cfg.cuda_non_blocking,
-                        )
-                        for step_data in batch[0]
-                    ]
-
-                    input_ids_list = [e["input_ids"] for e in batched_data]
-                    video_features_list = [e["video_feature"] for e in batched_data]
-                    if self.cfg.debug:
-                        cur_data = batched_data[step]
-                        self.logger.info(
-                            "input_ids \n{}".format(cur_data["input_ids"][step])
-                        )
-                    # ver. future
-                    loss, pred_scores_list = self.model(
-                        input_ids_list,
-<<<<<<< HEAD
-                        video_features_list,
-=======
-                        video_features_list
->>>>>>> 0ce4bf3c
-                    )
-                    self.train_steps += 1
-                    num_steps += 1
-                    batch_loss += loss
-
-                self.hook_post_forward_step_timer()  # hook for step timing
-
-                # ---------- backward pass ----------
-                grad_norm = None
-                if self.cfg.fp16_train:
-                    # with fp16 amp
-                    self.grad_scaler.scale(loss).backward()
-                    if self.cfg.train.clip_gradient != -1:
-                        # gradient clipping
-                        self.grad_scaler.unscale_(self.optimizer)
-                        grad_norm = nn.utils.clip_grad_norm_(
-                            self.model.parameters(), self.cfg.train.clip_gradient
-                        )
-                    # gradient scaler realizes if gradients have been unscaled already and doesn't do it again.
-                    self.grad_scaler.step(self.optimizer)
-                    self.grad_scaler.update()
-                else:
-                    # with regular float32
-                    loss.backward()
-                    if self.cfg.train.clip_gradient != -1:
-                        # gradient clipping
-                        grad_norm = nn.utils.clip_grad_norm_(
-                            self.model.parameters(), self.cfg.train.clip_gradient
-                        )
-                    self.optimizer.step()
-                # update model parameters with ema
-                if self.ema is not None:
-                    self.ema(self.model, self.state.total_step)
-
-                # keep track of loss, accuracy, gradient norm
-                total_loss += loss.item()
-                n_correct = 0
-                n_word = 0
-                # for pred, gold in zip(pred_scores_list, input_labels_list):
-                #     n_correct += cal_performance(pred, gold)
-                #     valid_label_mask = gold.ne(RecursiveCaptionDataset.IGNORE)
-                #     n_word += valid_label_mask.sum().item()
-                # n_word_total += n_word
-                # n_word_correct += n_correct
-                if grad_norm is not None:
-                    self.metrics.update_meter(MMeters.GRAD, grad_norm)
-
-                if self.cfg.debug:
-                    break
-
-                additional_log = f" Grad {self.metrics.meters[MMeters.GRAD].avg:.2f}"
-                self.hook_post_backward_step_timer()  # hook for step timing
-
-                # post-step hook: gradient clipping, profile gpu, update metrics, count step, step LR scheduler, log
-                current_lr = self.optimizer.get_lr()[0]
-                self.hook_post_step(
-                    step,
-                    loss,
-                    current_lr,
-                    additional_log=additional_log,
-                    disable_grad_clip=True,
-                )
-
-            # log train statistics
-            # loss_per_word = 1.0 * total_loss / n_word_total
-            # accuracy = 1.0 * n_word_correct / n_word_total
-            # self.metrics.update_meter(MMeters.TRAIN_LOSS_PER_WORD, loss_per_word)
-            # self.metrics.update_meter(MMeters.TRAIN_ACC, accuracy)
-            # return loss_per_word, accuracy
-            batch_loss /= num_steps
-            if self.wandb_flag == 1:
-                wandb.log({"train_loss": batch_loss})
-
-            # ---------- validation ----------
-            do_val = self.check_is_val_epoch()
-
-            is_best = False
-            if do_val:
-                # run validation including with ground truth tokens and translation without any text
-                _val_loss, _val_score, is_best, _metrics = self.validate_epoch(
-                    val_loader
-                )
-                # if is_best:
-                print("#############################################")
-                print("Do test")
-                self.test_epoch(test_loader)
-                print("###################################################")
-
-            # save the EMA weights
-            ema_file = self.exp.get_models_file_ema(self.state.current_epoch)
-            th.save(self.ema.state_dict(), str(ema_file))
-
-            # post-epoch hook: scheduler, save checkpoint, time bookkeeping, feed tensorboard
-            self.hook_post_train_and_val_epoch(do_val, is_best)
-
-        # show end of training log message
-        self.hook_post_train()
-        print("###################################################")
-        self.logger.info(
-            ", ".join(
-                [f"{name} {self.higest_test[name]:.2%}" for name in self.test_metrics]
-            )
-        )
-
-
-    @th.no_grad()
-    def validate_epoch(
-        self, data_loader: data.DataLoader
-    ) -> (Tuple[float, float, bool, Dict[str, float]]):
-        """
-        Run both validation and translation.
-        Validation: The same setting as training, where ground-truth word x_{t-1} is used to predict next word x_{t},
-        not realistic for real inference.
-        Translation: Use greedy generated words to predicted next words, the true inference situation.
-        eval_mode can only be set to `val` here, as setting to `test` is cheating
-        0. run inference, 1. Get METEOR, BLEU1-4, CIDEr scores, 2. Get vocab size, sentence length
-        Args:
-            data_loader: Dataloader for validation
-        Returns:
-            Tuple of:
-                validation loss
-                validation score
-                epoch is best
-                custom metrics with translation results dictionary
-        """
-        self.hook_pre_val_epoch()  # pre val epoch hook: set models to val and start timers
-        forward_time_total = 0
-        total_loss = 0
-        n_word_total = 0
-        n_word_correct = 0
-        batch_loss = 0.0
-        batch_idx = 0
-
-        # setup ema
-        if self.ema is not None:
-            self.ema.assign(self.model)
-
-        # setup translation submission
-        batch_res = {
-            "version": "VERSION 1.0",
-            "results": defaultdict(list),
-            "external_data": {"used": "true", "details": "ay"},
-        }
-        dataset: RecursiveCaptionDataset = data_loader.dataset
-
-        # ---------- Dataloader Iteration ----------
-        num_steps = 0
-        pbar = tqdm(
-            total=len(data_loader), desc=f"Validate epoch {self.state.current_epoch}"
-        )
-        for _step, batch in enumerate(data_loader):
-            # ---------- forward pass ----------
-            self.hook_pre_step_timer()  # hook for step timing
-
-            with autocast(enabled=self.cfg.fp16_val):
-                if self.cfg.recurrent:
-                    # recurrent MART, TransformerXL, ...
-                    # get data
-                    batched_data = [
-                        prepare_batch_inputs(
-                            step_data,
-                            use_cuda=self.cfg.use_cuda,
-                            non_blocking=self.cfg.cuda_non_blocking,
-                        )
-                        for step_data in batch[0]
-                    ]
-                    # validate (ground truth as input for next token)
-                    input_ids_list = [e["input_ids"] for e in batched_data]
-                    video_features_list = [e["video_feature"] for e in batched_data]
-<<<<<<< HEAD
-                    # input_labels_list = [e["input_labels"] for e in batched_data]
-=======
->>>>>>> 0ce4bf3c
-
-                    # ver. future
-                    loss, pred_scores_list = self.model(
-                        input_ids_list,
-<<<<<<< HEAD
-                        video_features_list,
-=======
-                        video_features_list
->>>>>>> 0ce4bf3c
-                    )
-                    batch_loss += loss
-                    batch_idx += 1
-                    # translate (no ground truth text)
-                    step_sizes = batch[1]  # list(int), len == bsz
-                    meta = batch[2]  # list(dict), len == bsz
-
-                    model_inputs = [
-                        [e["input_ids"] for e in batched_data],
-                        [e["video_feature"] for e in batched_data]
-                    ]
-                    dec_seq_list = self.translator.translate_batch(
-                        model_inputs,
-                        use_beam=self.cfg.use_beam,
-                        recurrent=True,
-                        untied=False,
-                        xl=self.cfg.xl,
-                    )
-
-                    for example_idx, (step_size, cur_meta) in enumerate(
-                        zip(step_sizes, meta)
-                    ):
-                        # print(cur_meta)
-                        # example_idx indicates which example is in the batch
-                        for step_idx, step_batch in enumerate(dec_seq_list[:step_size]):
-                            # step_idx or we can also call it sen_idx
-                            batch_res["results"][cur_meta["clip_id"]].append(
-                                {
-                                    "sentence": dataset.convert_ids_to_sentence(
-                                        step_batch[example_idx].cpu().tolist()
-                                    ),
-                                    # remove encoding
-                                    # .encode("ascii", "ignore"),
-                                    "gt_sentence": cur_meta["gt_sentence"],
-                                    "clip_id": cur_meta["clip_id"]
-                                }
-                            )
-                    # if self.cfg.debug:
-                    #     print(
-                    #         f"Vid feat {[v.mean().item() for v in video_features_list]}"
-                    #     )
-
-                # keep logs
-                n_correct = 0
-                n_word = 0
-                # for pred, gold in zip(pred_scores_list, input_labels_list):
-                #     n_correct += cal_performance(pred, gold)
-                #     valid_label_mask = gold.ne(RecursiveCaptionDataset.IGNORE)
-                #     n_word += valid_label_mask.sum().item()
-
-                # calculate metrix
-                # n_word_total += n_word
-                # n_word_correct += n_correct
-                total_loss += loss.item()
-
-            # end of step
-            self.hook_post_forward_step_timer()
-            forward_time_total += self.timedelta_step_forward
-            num_steps += 1
-
-            if self.cfg.debug:
-                break
-
-            pbar.update()
-        pbar.close()
-
-        # ---------- validation done ----------
-        batch_loss /= batch_idx
-        loss_delta = self.beforeloss - batch_loss
-        if self.wandb_flag == 1:
-            wandb.log({"val_loss_diff": loss_delta})
-            wandb.log({"val_loss": batch_loss})
-        self.beforeloss = batch_loss
-
-        # sort translation
-        batch_res["results"] = self.translator.sort_res(batch_res["results"])
-
-        # write translation results of this epoch to file
-        eval_mode = self.cfg.dataset_val.split  # which dataset split
-        file_translation_raw = self.exp.get_translation_files(
-            self.state.current_epoch, eval_mode
-        )
-        json.dump(batch_res, file_translation_raw.open("wt", encoding="utf8"))
-
-        # get reference files (ground truth captions)
-        reference_files_map = get_reference_files(
-            self.cfg.dataset_val.name, self.exp.annotations_dir
-        )
-        reference_files = reference_files_map[eval_mode]
-        reference_file_single = reference_files[0]
-
-        # language evaluation
-        res_lang = evaluate_language_files(
-            file_translation_raw, reference_files, verbose=False, all_scorer=True
-        )
-        # basic stats
-        res_stats = evaluate_stats_files(
-            file_translation_raw, reference_file_single, verbose=False
-        )
-        # repetition
-        res_rep = evaluate_repetition_files(
-            file_translation_raw, reference_file_single, verbose=False
-        )
-
-        # merge results
-        all_metrics = {**res_lang, **res_stats, **res_rep}
-        assert len(all_metrics) == len(res_lang) + len(res_stats) + len(
-            res_rep
-        ), "Lost infos while merging translation results!"
-
-        # flatten results and make them json compatible
-        flat_metrics = {}
-        for key, val in all_metrics.items():
-            if isinstance(val, Mapping):
-                for subkey, subval in val.items():
-                    flat_metrics[f"{key}_{subkey}"] = subval
-                continue
-            flat_metrics[key] = val
-        for key, val in flat_metrics.items():
-            if isinstance(val, (np.float16, np.float32, np.float64)):
-                flat_metrics[key] = float(val)
-
-        # feed meters
-        for result_key, meter_name in TRANSLATION_METRICS.items():
-            self.metrics.update_meter(meter_name, flat_metrics[result_key])
-
-        # log translation results
-        self.logger.info(
-            f"Done with translation, epoch {self.state.current_epoch} split {eval_mode}"
-        )
-        self.logger.info(
-            ", ".join(
-                [f"{name} {flat_metrics[name]:.2%}" for name in TRANSLATION_METRICS_LOG]
-            )
-        )
-
-        # calculate and output validation metrics
-        # loss_per_word = 1.0 * total_loss / n_word_total
-        # accuracy = 1.0 * n_word_correct / n_word_total
-        # self.metrics.update_meter(MMeters.TRAIN_LOSS_PER_WORD, loss_per_word)
-        # self.metrics.update_meter(MMeters.TRAIN_ACC, accuracy)
-        forward_time_total /= num_steps
-        # self.logger.info(
-        #     f"Loss {loss_per_word:.5f} Acc {accuracy:.3%} total {timer() - self.timer_val_epoch:.3f}s, "
-        #     f"forward {forward_time_total:.3f}s"
-        # )
-
-        # find field which determines whether this is a new best epoch
-        if self.wandb_flag == 1:
-            wandb.log({"val_BLEU4": flat_metrics["Bleu_4"], "val_METEOR": flat_metrics["METEOR"], "val_ROUGE_L": flat_metrics["ROUGE_L"], "val_CIDEr": flat_metrics["CIDEr"]})
-        if self.cfg.val.det_best_field == "cider":
-            # val_score = flat_metrics["CIDEr"]
-            val_score = -1 * batch_loss
-        else:
-            raise NotImplementedError(
-                f"best field {self.cfg.val.det_best_field} not known"
-            )
-
-        # check for a new best epoch and update validation results
-        is_best = self.check_is_new_best(val_score)
-        if is_best == True:
-            self.best_epoch = self.state.current_epoch
-        self.hook_post_val_epoch(batch_loss, is_best)
-
-        if self.is_test:
-            # for test runs, save the validation results separately to a file
-            self.metrics.feed_metrics(
-                False, self.state.total_step, self.state.current_epoch
-            )
-            metrics_file = (
-                self.exp.path_base / f"val_ep_{self.state.current_epoch}.json"
-            )
-            self.metrics.save_epoch_to_file(metrics_file)
-            self.logger.info(f"Saved validation results to {metrics_file}")
-
-            # update the meteor metric in the result if it's -999 because java crashed. only in some conditions
-            best_ep = self.exp.find_best_epoch()
-            self.logger.info(
-                f"Dataset split config {self.cfg.dataset_val.split} loaded {self.load_ep} best {best_ep}"
-            )
-            if (
-                self.cfg.dataset_val.split == "val"
-                and self.load_ep == best_ep == self.state.current_epoch
-            ):
-                # load metrics file and write it back with the new meteor IFF meteor is -999
-                metrics_file = self.exp.get_metrics_epoch_file(best_ep)
-                metrics_data = json.load(metrics_file.open("rt", encoding="utf8"))
-                # metrics has stored meteor as a list of tuples (epoch, value). convert to dict, update, convert back.
-                meteor_dict = dict(metrics_data[TextMetricsConst.METEOR])
-                if ((meteor_dict[best_ep] + 999) ** 2) < 1e-4:
-                    meteor_dict[best_ep] = flat_metrics[TextMetricsConstEvalCap.METEOR]
-                    metrics_data[TextMetricsConst.METEOR] = list(meteor_dict.items())
-                    json.dump(metrics_data, metrics_file.open("wt", encoding="utf8"))
-                    self.logger.info(f"Updated meteor in file {metrics_file}")
-
-        return total_loss, val_score, is_best, flat_metrics
-
-
-    @th.no_grad()
-    def test_epoch(
-        self, data_loader: data.DataLoader
-    ) -> (Tuple[float, float, bool, Dict[str, float]]):
-        """
-        Run both validation and translation.
-        Validation: The same setting as training, where ground-truth word x_{t-1} is used to predict next word x_{t},
-        not realistic for real inference.
-        Translation: Use greedy generated words to predicted next words, the true inference situation.
-        eval_mode can only be set to `val` here, as setting to `test` is cheating
-        0. run inference, 1. Get METEOR, BLEU1-4, CIDEr scores, 2. Get vocab size, sentence length
-        Args:
-            data_loader: Dataloader for validation
-        Returns:
-            Tuple of:
-                validation loss
-                validation score
-                epoch is best
-                custom metrics with translation results dictionary
-        """
-        self.hook_pre_val_epoch()  # pre val epoch hook: set models to val and start timers
-        forward_time_total = 0
-        total_loss = 0
-        n_word_total = 0
-        n_word_correct = 0
-
-        # setup ema
-        if self.ema is not None:
-            self.ema.assign(self.model)
-
-        # setup translation submission
-        batch_res = {
-            "version": "VERSION 1.0",
-            "results": defaultdict(list),
-            "external_data": {"used": "true", "details": "ay"},
-        }
-        dataset: RecursiveCaptionDataset = data_loader.dataset
-
-        # ---------- Dataloader Iteration ----------
-        num_steps = 0
-        pbar = tqdm(
-            total=len(data_loader), desc=f"Validate epoch {self.state.current_epoch}"
-        )
-        batch_loss = 0.0
-        batch_idx = 0
-        for _step, batch in enumerate(data_loader):
-            # ---------- forward pass ----------
-            self.hook_pre_step_timer()  # hook for step timing
-
-            with autocast(enabled=self.cfg.fp16_val):
-                if self.cfg.recurrent:
-                    # recurrent MART, TransformerXL, ...
-                    # get data
-                    batched_data = [
-                        prepare_batch_inputs(
-                            step_data,
-                            use_cuda=self.cfg.use_cuda,
-                            non_blocking=self.cfg.cuda_non_blocking,
-                        )
-                        for step_data in batch[0]
-                    ]
-                    # validate (ground truth as input for next token)
-                    input_ids_list = [e["input_ids"] for e in batched_data]
-                    video_features_list = [e["video_feature"] for e in batched_data]
-<<<<<<< HEAD
-                    # input_labels_list = [e["input_labels_list"] for e in batched_data]
-                    # ver. future
-                    loss, pred_scores_list = self.model(
-                        input_ids_list,
-                        video_features_list,
-=======
-                    # ver. future
-                    loss, pred_scores_list = self.model(
-                        input_ids_list,
-                        video_features_list
->>>>>>> 0ce4bf3c
-                    )
-                    batch_loss += loss
-                    batch_idx += 1
-                    # translate (no ground truth text)
-                    step_sizes = batch[1]  # list(int), len == bsz
-                    meta = batch[2]  # list(dict), len == bsz
-
-                    model_inputs = [
-                        [e["input_ids"] for e in batched_data],
-                        [e["video_feature"] for e in batched_data],
-                    ]
-                    dec_seq_list = self.translator.translate_batch(
-                        model_inputs,
-                        use_beam=self.cfg.use_beam,
-                        recurrent=True,
-                        untied=False,
-                        xl=self.cfg.xl,
-                    )
-
-                    for example_idx, (step_size, cur_meta) in enumerate(
-                        zip(step_sizes, meta)
-                    ):
-                        # example_idx indicates which example is in the batch
-                        for step_idx, step_batch in enumerate(dec_seq_list[:step_size]):
-                            # step_idx or we can also call it sen_idx
-                            batch_res["results"][cur_meta["clip_id"]].append(
-                                {
-                                    "sentence": dataset.convert_ids_to_sentence(
-                                        step_batch[example_idx].cpu().tolist()
-                                    ),
-                                    "gt_sentence": cur_meta["gt_sentence"],
-                                    "clip_id": cur_meta["clip_id"]
-                                }
-                            )
-
-                # keep logs
-                n_correct = 0
-                n_word = 0
-                # for pred, gold in zip(pred_scores_list, input_labels_list):
-                #     n_correct += cal_performance(pred, gold)
-                #     valid_label_mask = gold.ne(RecursiveCaptionDataset.IGNORE)
-                #     n_word += valid_label_mask.sum().item()
-
-                # calculate metrix
-                n_word_total += n_word
-                n_word_correct += n_correct
-                total_loss += loss.item()
-
-            # end of step
-            self.hook_post_forward_step_timer()
-            forward_time_total += self.timedelta_step_forward
-            num_steps += 1
-
-            if self.cfg.debug:
-                break
-
-            pbar.update()
-        pbar.close()
-        batch_loss /= batch_idx
-        if self.wandb_flag == 1:
-            wandb.log({"test_loss": batch_loss})
-
-        # ---------- validation done ----------
-
-        # sort translation
-        batch_res["results"] = self.translator.sort_res(batch_res["results"])
-
-        # write translation results of this epoch to file
-        eval_mode = "test"  # which dataset split
-        file_translation_raw = self.exp.get_translation_files(
-            self.state.current_epoch, "test"
-        )
-        json.dump(batch_res, file_translation_raw.open("wt", encoding="utf8"))
-
-        # get reference files (ground truth captions)
-        reference_files_map = get_reference_files(
-            self.cfg.dataset_val.name, self.exp.annotations_dir, test=True
-        )
-        reference_files = reference_files_map[eval_mode]
-        reference_file_single = reference_files[0]
-
-        # language evaluation
-        res_lang = evaluate_language_files(
-            file_translation_raw, reference_files, verbose=False, all_scorer=True
-        )
-        # basic stats
-        res_stats = evaluate_stats_files(
-            file_translation_raw, reference_file_single, verbose=False
-        )
-        # repetition
-        res_rep = evaluate_repetition_files(
-            file_translation_raw, reference_file_single, verbose=False
-        )
-
-        # merge results
-        all_metrics = {**res_lang, **res_stats, **res_rep}
-        assert len(all_metrics) == len(res_lang) + len(res_stats) + len(
-            res_rep
-        ), "Lost infos while merging translation results!"
-
-        # flatten results and make them json compatible
-        flat_metrics = {}
-        for key, val in all_metrics.items():
-            if isinstance(val, Mapping):
-                for subkey, subval in val.items():
-                    flat_metrics[f"{key}_{subkey}"] = subval
-                continue
-            flat_metrics[key] = val
-        for key, val in flat_metrics.items():
-            if isinstance(val, (np.float16, np.float32, np.float64)):
-                flat_metrics[key] = float(val)
-
-        # feed meters
-        for result_key, meter_name in TRANSLATION_METRICS.items():
-            self.metrics.update_meter(meter_name, flat_metrics[result_key])
-
-        # log translation results
-        self.logger.info(
-            f"Done with translation, epoch {self.state.current_epoch} split {eval_mode}"
-        )
-        if self.wandb_flag == 1:
-            wandb.log({"test_BLEU4": flat_metrics["Bleu_4"], "test_METEOR": flat_metrics["METEOR"], "test_ROUGE_L": flat_metrics["ROUGE_L"], "test_CIDEr": flat_metrics["CIDEr"]})
-        self.test_metrics = TRANSLATION_METRICS_LOG
-        self.higest_test = flat_metrics
-        self.logger.info(
-            ", ".join(
-                [f"{name} {flat_metrics[name]:.2%}" for name in TRANSLATION_METRICS_LOG]
-            )
-        )
-
-
-    def get_opt_state(self) -> Dict[str, Dict[str, nn.Parameter]]:
-        """
-        Return the current optimizer and scheduler state.
-        Note that the BertAdam optimizer used already includes scheduling.
-        Returns:
-            Dictionary of optimizer and scheduler state dict.
-        """
-        return {
-            "optimizer": self.optimizer.state_dict()
-            # "lr_scheduler": self.lr_scheduler.state_dict()
-        }
-
-    def set_opt_state(self, opt_state: Dict[str, Dict[str, nn.Parameter]]) -> None:
-        """
-        Set the current optimizer and scheduler state from the given state.
-        Args:
-            opt_state: Dictionary of optimizer and scheduler state dict.
-        """
-        self.optimizer.load_state_dict(opt_state["optimizer"])
-        # self.lr_scheduler.load_state_dict(opt_state["lr_scheduler"])
-
-    def get_files_for_cleanup(self, epoch: int) -> List[Path]:
-        """
-        Implement this in the child trainer.
-        Returns:
-            List of files to cleanup.
-        """
-        return [
-            # self.exp.get_translation_files(epoch, split="train"),
-            self.exp.get_translation_files(epoch, split="val"),
-            self.exp.get_models_file_ema(epoch),
-        ]+"""
+Trainer for retrieval training and validation. Holds the main training loop.
+"""
+
+import json
+import logging
+import os
+from collections import defaultdict
+from collections.abc import Mapping
+from glob import glob
+from pathlib import Path
+from timeit import default_timer as timer
+from typing import Dict, List, Optional, Tuple, Union
+import sys
+
+import numpy as np
+import torch as th
+from torch import nn
+from torch.cuda.amp import autocast
+from torch.utils import data
+from tqdm import tqdm
+
+from coot.configs_retrieval import ExperimentTypesConst
+from mart.caption_eval_tools import get_reference_files
+from mart.configs_mart import MartConfig, MartMetersConst as MMeters
+from mart.evaluate_language import evaluate_language_files
+from mart.evaluate_repetition import evaluate_repetition_files
+from mart.evaluate_stats import evaluate_stats_files
+from mart.optimization import BertAdam, EMA
+from mart.recursive_caption_dataset import RecursiveCaptionDataset, prepare_batch_inputs
+from mart.translator import Translator
+from nntrainer import trainer_base
+from nntrainer.experiment_organization import ExperimentFilesHandler
+from nntrainer.metric import (
+    TRANSLATION_METRICS,
+    TextMetricsConst,
+    TextMetricsConstEvalCap,
+)
+from nntrainer.models import BaseModelManager
+from nntrainer.trainer_configs import BaseTrainerState
+from nntrainer.utils import TrainerPathConst
+import wandb
+
+
+def cal_performance(pred, gold):
+    pred = pred.max(2)[1].contiguous().view(-1)
+    gold = gold.contiguous().view(-1)
+    valid_label_mask = gold.ne(RecursiveCaptionDataset.IGNORE)
+    pred_correct_mask = pred.eq(gold)
+    n_correct = pred_correct_mask.masked_select(valid_label_mask).sum().item()
+    return n_correct
+
+
+# only log the important ones to console
+TRANSLATION_METRICS_LOG = ["Bleu_4", "METEOR", "ROUGE_L", "CIDEr", "re4"]
+
+
+class MartFilesHandler(ExperimentFilesHandler):
+    """
+    Overwrite default filehandler to add some more paths.
+    """
+
+    def __init__(
+        self,
+        exp_group: str,
+        exp_name: str,
+        run_name: str,
+        log_dir: str = TrainerPathConst.DIR_EXPERIMENTS,
+        annotations_dir: str = TrainerPathConst.DIR_ANNOTATIONS,
+    ):
+        super().__init__(
+            ExperimentTypesConst.CAPTION, exp_group, exp_name, run_name, log_dir=log_dir
+        )
+        self.annotations_dir = annotations_dir
+        self.path_caption = self.path_base / TrainerPathConst.DIR_CAPTION
+
+    def get_translation_files(self, epoch: Union[int, str], split: str) -> Path:
+        """
+        Get all file paths for storing translation results and evaluation.
+        Args:
+            epoch: Epoch.
+            split: dataset split (val, test)
+        Returns:
+            Path to store raw model output and ground truth.
+        """
+        return (
+            self.path_caption
+            / f"{TrainerPathConst.FILE_PREFIX_TRANSL_RAW}_{epoch}_{split}.json"
+        )
+
+    def setup_dirs(self, *, reset: bool = False) -> None:
+        """
+        Call super class to setup directories and additionally create the caption folder.
+        Args:
+            reset:
+        Returns:
+        """
+        super().setup_dirs(reset=reset)
+        os.makedirs(self.path_caption, exist_ok=True)
+
+
+class MartModelManager(BaseModelManager):
+    """
+    Wrapper for MART models.
+    """
+
+    def __init__(self, cfg: MartConfig, model: nn.Module):
+        super().__init__(cfg)
+        # update config type hints
+        self.cfg: MartConfig = self.cfg
+        self.model_dict: [str, nn.Module] = {"model": model}
+
+
+class MartTrainerState(BaseTrainerState):
+    prev_best_score = 0.0
+    es_cnt = 0
+
+
+class MartTrainer(trainer_base.BaseTrainer):
+    """
+    Trainer for retrieval.
+    Notes:
+        The parent TrainerBase takes care of all the basic stuff: Setting up directories and logging,
+        determining device and moving models to cuda, setting up checkpoint loading and metrics.
+    Args:
+        cfg: Loaded configuration instance.
+        model: Model.
+        exp_group: Experiment group.
+        exp_name: Experiment name.
+        run_name: Experiment run.
+        train_loader_length: Length of the train loader, required for some LR schedulers.
+        log_dir: Directory to put results.
+        log_level: Log level. None will default to INFO = 20 if a new logger is created.
+        logger: Logger. With the default None, it will be created by the trainer.
+        print_graph: Print graph and forward pass of the model.
+        reset: Delete entire experiment and restart from scratch.
+        load_best: Whether to load the best epoch (default loads last epoch to continue training).
+        load_epoch: Whether to load a specific epoch.
+        load_model: Load model given by file path.
+        inference_only: Removes some parts that are not needed during inference for speedup.
+        annotations_dir: Folder with ground truth captions.
+    """
+
+    def __init__(
+        self,
+        cfg: MartConfig,
+        model: nn.Module,
+        exp_group: str,
+        exp_name: str,
+        run_name: str,
+        train_loader_length: int,
+        *,
+        log_dir: str = "experiments",
+        log_level: Optional[int] = None,
+        logger: Optional[logging.Logger] = None,
+        print_graph: bool = False,
+        reset: bool = False,
+        load_best: bool = False,
+        load_epoch: Optional[int] = None,
+        load_model: Optional[str] = None,
+        inference_only: bool = False,
+        annotations_dir: str = TrainerPathConst.DIR_ANNOTATIONS,
+    ):
+        # create a wrapper for the model
+        model_mgr = MartModelManager(cfg, model)
+
+        # overwrite default experiment files handler
+        exp = MartFilesHandler(
+            exp_group,
+            exp_name,
+            run_name,
+            log_dir=log_dir,
+            annotations_dir=annotations_dir,
+        )
+        exp.setup_dirs(reset=reset)
+
+        super().__init__(
+            cfg,
+            model_mgr,
+            exp_group,
+            exp_name,
+            run_name,
+            train_loader_length,
+            ExperimentTypesConst.CAPTION,
+            log_dir=log_dir,
+            log_level=log_level,
+            logger=logger,
+            print_graph=print_graph,
+            reset=reset,
+            load_best=load_best,
+            load_epoch=load_epoch,
+            load_model=load_model,
+            is_test=inference_only,
+            exp_files_handler=exp,
+        )
+        self.model = model
+        # ---------- setup ----------
+
+        # update type hints from base classes to inherited classes
+        self.cfg: MartConfig = self.cfg
+        self.model_mgr: MartModelManager = self.model_mgr
+        self.exp: MartFilesHandler = self.exp
+
+        # # overwrite default state with inherited trainer state in case we need additional state fields
+        # self.state = RetrievalTrainerState()
+
+        # ---------- loss ----------
+
+        # loss is created directly in the mart model and not needed here
+
+        # ---------- additional metrics ----------
+        # train loss and accuracy
+        self.metrics.add_meter(MMeters.TRAIN_LOSS_PER_WORD, use_avg=False)
+        self.metrics.add_meter(MMeters.TRAIN_ACC, use_avg=False)
+        self.metrics.add_meter(MMeters.VAL_LOSS_PER_WORD, use_avg=False)
+        self.metrics.add_meter(MMeters.VAL_ACC, use_avg=False)
+
+        # track gradient clipping manually
+        self.metrics.add_meter(MMeters.GRAD, per_step=True, reset_avg_each_epoch=True)
+
+        # translation metrics (bleu etc.)
+        for meter_name in TRANSLATION_METRICS.values():
+            self.metrics.add_meter(meter_name, use_avg=False)
+
+        # ---------- optimization ----------
+
+        self.optimizer = None
+        self.lr_scheduler = None
+        self.ema = EMA(cfg.ema_decay)
+        self.best_epoch = 0
+        # skip optimizer if not training
+        if not self.is_test:
+            # Prepare optimizer
+            param_optimizer = list(model.named_parameters())
+            no_decay = ["bias", "LayerNorm.bias", "LayerNorm.weight"]
+            optimizer_grouped_parameters = [
+                {
+                    "params": [
+                        p
+                        for n, p in param_optimizer
+                        if not any(nd in n for nd in no_decay)
+                    ],
+                    "weight_decay": 0.01,
+                },
+                {
+                    "params": [
+                        p for n, p in param_optimizer if any(nd in n for nd in no_decay)
+                    ],
+                    "weight_decay": 0.0,
+                },
+            ]
+            if cfg.ema_decay > 0:
+                # register EMA params
+                self.logger.info(
+                    f"Registering {sum(p.numel() for p in model.parameters())} params for EMA"
+                )
+                all_names = []
+                for name, p in model.named_parameters():
+                    if p.requires_grad:
+                        self.ema.register(name, p.data)
+                    all_names.append(name)
+                self.logger.debug("\n".join(all_names))
+
+            num_train_optimization_steps = train_loader_length * cfg.train.num_epochs
+            self.optimizer = BertAdam(
+                optimizer_grouped_parameters,
+                lr=cfg.lr,
+                warmup=cfg.lr_warmup_proportion,
+                t_total=num_train_optimization_steps,
+                schedule="warmup_linear",
+            )
+
+        # ---------- Translator ----------
+
+        self.translator = Translator(self.model, self.cfg, logger=self.logger)
+
+        # post init hook for checkpoint loading
+        self.hook_post_init()
+
+        if self.load and not self.load_model:
+            # reload EMA weights from checkpoint (the shadow) and save the model parameters (the original)
+            ema_file = self.exp.get_models_file_ema(self.load_ep)
+            self.logger.info(f"Update EMA from {ema_file}")
+            self.ema.set_state_dict(th.load(str(ema_file)))
+            self.ema.assign(self.model, update_model=False)
+
+        # disable ema when loading model directly or when decay is 0 / -1
+        if self.load_model or cfg.ema_decay <= 0:
+            self.ema = None
+
+        self.train_steps = 0
+        self.val_steps = 0
+        self.test_steps = 0
+        self.beforeloss = 0.0
+        self.wandb_flag = 0
+
+    def train_model(
+        self, train_loader: data.DataLoader, val_loader: data.DataLoader, test_loader
+    ) -> None:
+        """
+        Train epochs until done.
+        Args:
+            train_loader: Training dataloader.
+            val_loader: Validation dataloader.
+        """
+        while(True):
+            self.wandb_flag = int(input("Use wandb\n Yes: 1, No: 0\n"))
+            if self.wandb_flag == 1:
+                wandb_name = input("please input project name : ")
+                wandb.init(name=wandb_name, project="mart")
+                break
+            elif self.wandb_flag == 0:
+                break
+            else:
+                continue
+        self.hook_pre_train()  # pre-training hook: time book-keeping etc.
+        self.steps_per_epoch = len(train_loader)  # save length of epoch
+
+        # ---------- Epoch Loop ----------
+        for _epoch in tqdm(range(self.state.current_epoch, self.cfg.train.num_epochs)):
+            # if self.check_early_stop():
+            #     break
+            self.hook_pre_train_epoch()  # pre-epoch hook: set models to train, time book-keeping
+
+            # check exponential moving average
+            if (
+                self.ema is not None
+                and self.state.current_epoch != 0
+                and self.cfg.ema_decay != -1
+            ):
+                # use normal parameters for training, not EMA model
+                self.ema.resume(self.model)
+            # summary(self.model, [16, 25, 768])
+
+            th.autograd.set_detect_anomaly(True)
+
+            total_loss = 0
+            n_word_total = 0
+            n_word_correct = 0
+            num_steps = 0
+            batch_loss = 0.0
+
+            # ---------- Data　loader Iteration ----------
+            for step, batch in enumerate(tqdm(train_loader)):
+                self.hook_pre_step_timer()  # hook for step timing
+
+                # ---------- forward pass ----------
+                self.optimizer.zero_grad()
+                with autocast(enabled=self.cfg.fp16_train):
+                        # ---------- training step for recurrent models ----------
+                    batched_data = [
+                        prepare_batch_inputs(
+                            step_data,
+                            use_cuda=self.cfg.use_cuda,
+                            non_blocking=self.cfg.cuda_non_blocking,
+                        )
+                        for step_data in batch[0]
+                    ]
+
+                    input_ids_list = [e["input_ids"] for e in batched_data]
+                    video_features_list = [e["video_feature"] for e in batched_data]
+                    if self.cfg.debug:
+                        cur_data = batched_data[step]
+                        self.logger.info(
+                            "input_ids \n{}".format(cur_data["input_ids"][step])
+                        )
+                    # ver. future
+                    loss, pred_scores_list = self.model(
+                        input_ids_list,
+                        video_features_list,
+                    )
+                    self.train_steps += 1
+                    num_steps += 1
+                    batch_loss += loss
+
+                self.hook_post_forward_step_timer()  # hook for step timing
+
+                # ---------- backward pass ----------
+                grad_norm = None
+                if self.cfg.fp16_train:
+                    # with fp16 amp
+                    self.grad_scaler.scale(loss).backward()
+                    if self.cfg.train.clip_gradient != -1:
+                        # gradient clipping
+                        self.grad_scaler.unscale_(self.optimizer)
+                        grad_norm = nn.utils.clip_grad_norm_(
+                            self.model.parameters(), self.cfg.train.clip_gradient
+                        )
+                    # gradient scaler realizes if gradients have been unscaled already and doesn't do it again.
+                    self.grad_scaler.step(self.optimizer)
+                    self.grad_scaler.update()
+                else:
+                    # with regular float32
+                    loss.backward()
+                    if self.cfg.train.clip_gradient != -1:
+                        # gradient clipping
+                        grad_norm = nn.utils.clip_grad_norm_(
+                            self.model.parameters(), self.cfg.train.clip_gradient
+                        )
+                    self.optimizer.step()
+                # update model parameters with ema
+                if self.ema is not None:
+                    self.ema(self.model, self.state.total_step)
+
+                # keep track of loss, accuracy, gradient norm
+                total_loss += loss.item()
+                n_correct = 0
+                n_word = 0
+                # for pred, gold in zip(pred_scores_list, input_labels_list):
+                #     n_correct += cal_performance(pred, gold)
+                #     valid_label_mask = gold.ne(RecursiveCaptionDataset.IGNORE)
+                #     n_word += valid_label_mask.sum().item()
+                # n_word_total += n_word
+                # n_word_correct += n_correct
+                if grad_norm is not None:
+                    self.metrics.update_meter(MMeters.GRAD, grad_norm)
+
+                if self.cfg.debug:
+                    break
+
+                additional_log = f" Grad {self.metrics.meters[MMeters.GRAD].avg:.2f}"
+                self.hook_post_backward_step_timer()  # hook for step timing
+
+                # post-step hook: gradient clipping, profile gpu, update metrics, count step, step LR scheduler, log
+                current_lr = self.optimizer.get_lr()[0]
+                self.hook_post_step(
+                    step,
+                    loss,
+                    current_lr,
+                    additional_log=additional_log,
+                    disable_grad_clip=True,
+                )
+
+            # log train statistics
+            # loss_per_word = 1.0 * total_loss / n_word_total
+            # accuracy = 1.0 * n_word_correct / n_word_total
+            # self.metrics.update_meter(MMeters.TRAIN_LOSS_PER_WORD, loss_per_word)
+            # self.metrics.update_meter(MMeters.TRAIN_ACC, accuracy)
+            # return loss_per_word, accuracy
+            batch_loss /= num_steps
+            if self.wandb_flag == 1:
+                wandb.log({"train_loss": batch_loss})
+
+            # ---------- validation ----------
+            do_val = self.check_is_val_epoch()
+
+            is_best = False
+            if do_val:
+                # run validation including with ground truth tokens and translation without any text
+                _val_loss, _val_score, is_best, _metrics = self.validate_epoch(
+                    val_loader
+                )
+                # if is_best:
+                print("#############################################")
+                print("Do test")
+                self.test_epoch(test_loader)
+                print("###################################################")
+
+            # save the EMA weights
+            ema_file = self.exp.get_models_file_ema(self.state.current_epoch)
+            th.save(self.ema.state_dict(), str(ema_file))
+
+            # post-epoch hook: scheduler, save checkpoint, time bookkeeping, feed tensorboard
+            self.hook_post_train_and_val_epoch(do_val, is_best)
+
+        # show end of training log message
+        self.hook_post_train()
+        print("###################################################")
+        self.logger.info(
+            ", ".join(
+                [f"{name} {self.higest_test[name]:.2%}" for name in self.test_metrics]
+            )
+        )
+
+
+    @th.no_grad()
+    def validate_epoch(
+        self, data_loader: data.DataLoader
+    ) -> (Tuple[float, float, bool, Dict[str, float]]):
+        """
+        Run both validation and translation.
+        Validation: The same setting as training, where ground-truth word x_{t-1} is used to predict next word x_{t},
+        not realistic for real inference.
+        Translation: Use greedy generated words to predicted next words, the true inference situation.
+        eval_mode can only be set to `val` here, as setting to `test` is cheating
+        0. run inference, 1. Get METEOR, BLEU1-4, CIDEr scores, 2. Get vocab size, sentence length
+        Args:
+            data_loader: Dataloader for validation
+        Returns:
+            Tuple of:
+                validation loss
+                validation score
+                epoch is best
+                custom metrics with translation results dictionary
+        """
+        self.hook_pre_val_epoch()  # pre val epoch hook: set models to val and start timers
+        forward_time_total = 0
+        total_loss = 0
+        n_word_total = 0
+        n_word_correct = 0
+        batch_loss = 0.0
+        batch_idx = 0
+
+        # setup ema
+        if self.ema is not None:
+            self.ema.assign(self.model)
+
+        # setup translation submission
+        batch_res = {
+            "version": "VERSION 1.0",
+            "results": defaultdict(list),
+            "external_data": {"used": "true", "details": "ay"},
+        }
+        dataset: RecursiveCaptionDataset = data_loader.dataset
+
+        # ---------- Dataloader Iteration ----------
+        num_steps = 0
+        pbar = tqdm(
+            total=len(data_loader), desc=f"Validate epoch {self.state.current_epoch}"
+        )
+        for _step, batch in enumerate(data_loader):
+            # ---------- forward pass ----------
+            self.hook_pre_step_timer()  # hook for step timing
+
+            with autocast(enabled=self.cfg.fp16_val):
+                if self.cfg.recurrent:
+                    # recurrent MART, TransformerXL, ...
+                    # get data
+                    batched_data = [
+                        prepare_batch_inputs(
+                            step_data,
+                            use_cuda=self.cfg.use_cuda,
+                            non_blocking=self.cfg.cuda_non_blocking,
+                        )
+                        for step_data in batch[0]
+                    ]
+                    # validate (ground truth as input for next token)
+                    input_ids_list = [e["input_ids"] for e in batched_data]
+                    video_features_list = [e["video_feature"] for e in batched_data]
+                    # input_labels_list = [e["input_labels"] for e in batched_data]
+
+                    # ver. future
+                    loss, pred_scores_list = self.model(
+                        input_ids_list,
+                        video_features_list,
+                    )
+                    batch_loss += loss
+                    batch_idx += 1
+                    # translate (no ground truth text)
+                    step_sizes = batch[1]  # list(int), len == bsz
+                    meta = batch[2]  # list(dict), len == bsz
+
+                    model_inputs = [
+                        [e["input_ids"] for e in batched_data],
+                        [e["video_feature"] for e in batched_data]
+                    ]
+                    dec_seq_list = self.translator.translate_batch(
+                        model_inputs,
+                        use_beam=self.cfg.use_beam,
+                        recurrent=True,
+                        untied=False,
+                        xl=self.cfg.xl,
+                    )
+
+                    for example_idx, (step_size, cur_meta) in enumerate(
+                        zip(step_sizes, meta)
+                    ):
+                        # print(cur_meta)
+                        # example_idx indicates which example is in the batch
+                        for step_idx, step_batch in enumerate(dec_seq_list[:step_size]):
+                            # step_idx or we can also call it sen_idx
+                            batch_res["results"][cur_meta["clip_id"]].append(
+                                {
+                                    "sentence": dataset.convert_ids_to_sentence(
+                                        step_batch[example_idx].cpu().tolist()
+                                    ),
+                                    # remove encoding
+                                    # .encode("ascii", "ignore"),
+                                    "gt_sentence": cur_meta["gt_sentence"],
+                                    "clip_id": cur_meta["clip_id"]
+                                }
+                            )
+                    # if self.cfg.debug:
+                    #     print(
+                    #         f"Vid feat {[v.mean().item() for v in video_features_list]}"
+                    #     )
+
+                # keep logs
+                n_correct = 0
+                n_word = 0
+                # for pred, gold in zip(pred_scores_list, input_labels_list):
+                #     n_correct += cal_performance(pred, gold)
+                #     valid_label_mask = gold.ne(RecursiveCaptionDataset.IGNORE)
+                #     n_word += valid_label_mask.sum().item()
+
+                # calculate metrix
+                # n_word_total += n_word
+                # n_word_correct += n_correct
+                total_loss += loss.item()
+
+            # end of step
+            self.hook_post_forward_step_timer()
+            forward_time_total += self.timedelta_step_forward
+            num_steps += 1
+
+            if self.cfg.debug:
+                break
+
+            pbar.update()
+        pbar.close()
+
+        # ---------- validation done ----------
+        batch_loss /= batch_idx
+        loss_delta = self.beforeloss - batch_loss
+        if self.wandb_flag == 1:
+            wandb.log({"val_loss_diff": loss_delta})
+            wandb.log({"val_loss": batch_loss})
+        self.beforeloss = batch_loss
+
+        # sort translation
+        batch_res["results"] = self.translator.sort_res(batch_res["results"])
+
+        # write translation results of this epoch to file
+        eval_mode = self.cfg.dataset_val.split  # which dataset split
+        file_translation_raw = self.exp.get_translation_files(
+            self.state.current_epoch, eval_mode
+        )
+        json.dump(batch_res, file_translation_raw.open("wt", encoding="utf8"))
+
+        # get reference files (ground truth captions)
+        reference_files_map = get_reference_files(
+            self.cfg.dataset_val.name, self.exp.annotations_dir
+        )
+        reference_files = reference_files_map[eval_mode]
+        reference_file_single = reference_files[0]
+
+        # language evaluation
+        res_lang = evaluate_language_files(
+            file_translation_raw, reference_files, verbose=False, all_scorer=True
+        )
+        # basic stats
+        res_stats = evaluate_stats_files(
+            file_translation_raw, reference_file_single, verbose=False
+        )
+        # repetition
+        res_rep = evaluate_repetition_files(
+            file_translation_raw, reference_file_single, verbose=False
+        )
+
+        # merge results
+        all_metrics = {**res_lang, **res_stats, **res_rep}
+        assert len(all_metrics) == len(res_lang) + len(res_stats) + len(
+            res_rep
+        ), "Lost infos while merging translation results!"
+
+        # flatten results and make them json compatible
+        flat_metrics = {}
+        for key, val in all_metrics.items():
+            if isinstance(val, Mapping):
+                for subkey, subval in val.items():
+                    flat_metrics[f"{key}_{subkey}"] = subval
+                continue
+            flat_metrics[key] = val
+        for key, val in flat_metrics.items():
+            if isinstance(val, (np.float16, np.float32, np.float64)):
+                flat_metrics[key] = float(val)
+
+        # feed meters
+        for result_key, meter_name in TRANSLATION_METRICS.items():
+            self.metrics.update_meter(meter_name, flat_metrics[result_key])
+
+        # log translation results
+        self.logger.info(
+            f"Done with translation, epoch {self.state.current_epoch} split {eval_mode}"
+        )
+        self.logger.info(
+            ", ".join(
+                [f"{name} {flat_metrics[name]:.2%}" for name in TRANSLATION_METRICS_LOG]
+            )
+        )
+
+        # calculate and output validation metrics
+        # loss_per_word = 1.0 * total_loss / n_word_total
+        # accuracy = 1.0 * n_word_correct / n_word_total
+        # self.metrics.update_meter(MMeters.TRAIN_LOSS_PER_WORD, loss_per_word)
+        # self.metrics.update_meter(MMeters.TRAIN_ACC, accuracy)
+        forward_time_total /= num_steps
+        # self.logger.info(
+        #     f"Loss {loss_per_word:.5f} Acc {accuracy:.3%} total {timer() - self.timer_val_epoch:.3f}s, "
+        #     f"forward {forward_time_total:.3f}s"
+        # )
+
+        # find field which determines whether this is a new best epoch
+        if self.wandb_flag == 1:
+            wandb.log({"val_BLEU4": flat_metrics["Bleu_4"], "val_METEOR": flat_metrics["METEOR"], "val_ROUGE_L": flat_metrics["ROUGE_L"], "val_CIDEr": flat_metrics["CIDEr"]})
+        if self.cfg.val.det_best_field == "cider":
+            # val_score = flat_metrics["CIDEr"]
+            val_score = -1 * batch_loss
+        else:
+            raise NotImplementedError(
+                f"best field {self.cfg.val.det_best_field} not known"
+            )
+
+        # check for a new best epoch and update validation results
+        is_best = self.check_is_new_best(val_score)
+        if is_best == True:
+            self.best_epoch = self.state.current_epoch
+        self.hook_post_val_epoch(batch_loss, is_best)
+
+        if self.is_test:
+            # for test runs, save the validation results separately to a file
+            self.metrics.feed_metrics(
+                False, self.state.total_step, self.state.current_epoch
+            )
+            metrics_file = (
+                self.exp.path_base / f"val_ep_{self.state.current_epoch}.json"
+            )
+            self.metrics.save_epoch_to_file(metrics_file)
+            self.logger.info(f"Saved validation results to {metrics_file}")
+
+            # update the meteor metric in the result if it's -999 because java crashed. only in some conditions
+            best_ep = self.exp.find_best_epoch()
+            self.logger.info(
+                f"Dataset split config {self.cfg.dataset_val.split} loaded {self.load_ep} best {best_ep}"
+            )
+            if (
+                self.cfg.dataset_val.split == "val"
+                and self.load_ep == best_ep == self.state.current_epoch
+            ):
+                # load metrics file and write it back with the new meteor IFF meteor is -999
+                metrics_file = self.exp.get_metrics_epoch_file(best_ep)
+                metrics_data = json.load(metrics_file.open("rt", encoding="utf8"))
+                # metrics has stored meteor as a list of tuples (epoch, value). convert to dict, update, convert back.
+                meteor_dict = dict(metrics_data[TextMetricsConst.METEOR])
+                if ((meteor_dict[best_ep] + 999) ** 2) < 1e-4:
+                    meteor_dict[best_ep] = flat_metrics[TextMetricsConstEvalCap.METEOR]
+                    metrics_data[TextMetricsConst.METEOR] = list(meteor_dict.items())
+                    json.dump(metrics_data, metrics_file.open("wt", encoding="utf8"))
+                    self.logger.info(f"Updated meteor in file {metrics_file}")
+
+        return total_loss, val_score, is_best, flat_metrics
+
+
+    @th.no_grad()
+    def test_epoch(
+        self, data_loader: data.DataLoader
+    ) -> (Tuple[float, float, bool, Dict[str, float]]):
+        """
+        Run both validation and translation.
+        Validation: The same setting as training, where ground-truth word x_{t-1} is used to predict next word x_{t},
+        not realistic for real inference.
+        Translation: Use greedy generated words to predicted next words, the true inference situation.
+        eval_mode can only be set to `val` here, as setting to `test` is cheating
+        0. run inference, 1. Get METEOR, BLEU1-4, CIDEr scores, 2. Get vocab size, sentence length
+        Args:
+            data_loader: Dataloader for validation
+        Returns:
+            Tuple of:
+                validation loss
+                validation score
+                epoch is best
+                custom metrics with translation results dictionary
+        """
+        self.hook_pre_val_epoch()  # pre val epoch hook: set models to val and start timers
+        forward_time_total = 0
+        total_loss = 0
+        n_word_total = 0
+        n_word_correct = 0
+
+        # setup ema
+        if self.ema is not None:
+            self.ema.assign(self.model)
+
+        # setup translation submission
+        batch_res = {
+            "version": "VERSION 1.0",
+            "results": defaultdict(list),
+            "external_data": {"used": "true", "details": "ay"},
+        }
+        dataset: RecursiveCaptionDataset = data_loader.dataset
+
+        # ---------- Dataloader Iteration ----------
+        num_steps = 0
+        pbar = tqdm(
+            total=len(data_loader), desc=f"Validate epoch {self.state.current_epoch}"
+        )
+        batch_loss = 0.0
+        batch_idx = 0
+        for _step, batch in enumerate(data_loader):
+            # ---------- forward pass ----------
+            self.hook_pre_step_timer()  # hook for step timing
+
+            with autocast(enabled=self.cfg.fp16_val):
+                if self.cfg.recurrent:
+                    # recurrent MART, TransformerXL, ...
+                    # get data
+                    batched_data = [
+                        prepare_batch_inputs(
+                            step_data,
+                            use_cuda=self.cfg.use_cuda,
+                            non_blocking=self.cfg.cuda_non_blocking,
+                        )
+                        for step_data in batch[0]
+                    ]
+                    # validate (ground truth as input for next token)
+                    input_ids_list = [e["input_ids"] for e in batched_data]
+                    video_features_list = [e["video_feature"] for e in batched_data]
+                    # input_labels_list = [e["input_labels_list"] for e in batched_data]
+                    # ver. future
+                    loss, pred_scores_list = self.model(
+                        input_ids_list,
+                        video_features_list,
+                    )
+                    batch_loss += loss
+                    batch_idx += 1
+                    # translate (no ground truth text)
+                    step_sizes = batch[1]  # list(int), len == bsz
+                    meta = batch[2]  # list(dict), len == bsz
+
+                    model_inputs = [
+                        [e["input_ids"] for e in batched_data],
+                        [e["video_feature"] for e in batched_data],
+                    ]
+                    dec_seq_list = self.translator.translate_batch(
+                        model_inputs,
+                        use_beam=self.cfg.use_beam,
+                        recurrent=True,
+                        untied=False,
+                        xl=self.cfg.xl,
+                    )
+
+                    for example_idx, (step_size, cur_meta) in enumerate(
+                        zip(step_sizes, meta)
+                    ):
+                        # example_idx indicates which example is in the batch
+                        for step_idx, step_batch in enumerate(dec_seq_list[:step_size]):
+                            # step_idx or we can also call it sen_idx
+                            batch_res["results"][cur_meta["clip_id"]].append(
+                                {
+                                    "sentence": dataset.convert_ids_to_sentence(
+                                        step_batch[example_idx].cpu().tolist()
+                                    ),
+                                    "gt_sentence": cur_meta["gt_sentence"],
+                                    "clip_id": cur_meta["clip_id"]
+                                }
+                            )
+
+                # keep logs
+                n_correct = 0
+                n_word = 0
+                # for pred, gold in zip(pred_scores_list, input_labels_list):
+                #     n_correct += cal_performance(pred, gold)
+                #     valid_label_mask = gold.ne(RecursiveCaptionDataset.IGNORE)
+                #     n_word += valid_label_mask.sum().item()
+
+                # calculate metrix
+                n_word_total += n_word
+                n_word_correct += n_correct
+                total_loss += loss.item()
+
+            # end of step
+            self.hook_post_forward_step_timer()
+            forward_time_total += self.timedelta_step_forward
+            num_steps += 1
+
+            if self.cfg.debug:
+                break
+
+            pbar.update()
+        pbar.close()
+        batch_loss /= batch_idx
+        if self.wandb_flag == 1:
+            wandb.log({"test_loss": batch_loss})
+
+        # ---------- validation done ----------
+
+        # sort translation
+        batch_res["results"] = self.translator.sort_res(batch_res["results"])
+
+        # write translation results of this epoch to file
+        eval_mode = "test"  # which dataset split
+        file_translation_raw = self.exp.get_translation_files(
+            self.state.current_epoch, "test"
+        )
+        json.dump(batch_res, file_translation_raw.open("wt", encoding="utf8"))
+
+        # get reference files (ground truth captions)
+        reference_files_map = get_reference_files(
+            self.cfg.dataset_val.name, self.exp.annotations_dir, test=True
+        )
+        reference_files = reference_files_map[eval_mode]
+        reference_file_single = reference_files[0]
+
+        # language evaluation
+        res_lang = evaluate_language_files(
+            file_translation_raw, reference_files, verbose=False, all_scorer=True
+        )
+        # basic stats
+        res_stats = evaluate_stats_files(
+            file_translation_raw, reference_file_single, verbose=False
+        )
+        # repetition
+        res_rep = evaluate_repetition_files(
+            file_translation_raw, reference_file_single, verbose=False
+        )
+
+        # merge results
+        all_metrics = {**res_lang, **res_stats, **res_rep}
+        assert len(all_metrics) == len(res_lang) + len(res_stats) + len(
+            res_rep
+        ), "Lost infos while merging translation results!"
+
+        # flatten results and make them json compatible
+        flat_metrics = {}
+        for key, val in all_metrics.items():
+            if isinstance(val, Mapping):
+                for subkey, subval in val.items():
+                    flat_metrics[f"{key}_{subkey}"] = subval
+                continue
+            flat_metrics[key] = val
+        for key, val in flat_metrics.items():
+            if isinstance(val, (np.float16, np.float32, np.float64)):
+                flat_metrics[key] = float(val)
+
+        # feed meters
+        for result_key, meter_name in TRANSLATION_METRICS.items():
+            self.metrics.update_meter(meter_name, flat_metrics[result_key])
+
+        # log translation results
+        self.logger.info(
+            f"Done with translation, epoch {self.state.current_epoch} split {eval_mode}"
+        )
+        if self.wandb_flag == 1:
+            wandb.log({"test_BLEU4": flat_metrics["Bleu_4"], "test_METEOR": flat_metrics["METEOR"], "test_ROUGE_L": flat_metrics["ROUGE_L"], "test_CIDEr": flat_metrics["CIDEr"]})
+        self.test_metrics = TRANSLATION_METRICS_LOG
+        self.higest_test = flat_metrics
+        self.logger.info(
+            ", ".join(
+                [f"{name} {flat_metrics[name]:.2%}" for name in TRANSLATION_METRICS_LOG]
+            )
+        )
+
+
+    def get_opt_state(self) -> Dict[str, Dict[str, nn.Parameter]]:
+        """
+        Return the current optimizer and scheduler state.
+        Note that the BertAdam optimizer used already includes scheduling.
+        Returns:
+            Dictionary of optimizer and scheduler state dict.
+        """
+        return {
+            "optimizer": self.optimizer.state_dict()
+            # "lr_scheduler": self.lr_scheduler.state_dict()
+        }
+
+    def set_opt_state(self, opt_state: Dict[str, Dict[str, nn.Parameter]]) -> None:
+        """
+        Set the current optimizer and scheduler state from the given state.
+        Args:
+            opt_state: Dictionary of optimizer and scheduler state dict.
+        """
+        self.optimizer.load_state_dict(opt_state["optimizer"])
+        # self.lr_scheduler.load_state_dict(opt_state["lr_scheduler"])
+
+    def get_files_for_cleanup(self, epoch: int) -> List[Path]:
+        """
+        Implement this in the child trainer.
+        Returns:
+            List of files to cleanup.
+        """
+        return [
+            # self.exp.get_translation_files(epoch, split="train"),
+            self.exp.get_translation_files(epoch, split="val"),
+            self.exp.get_models_file_ema(epoch),
+        ]