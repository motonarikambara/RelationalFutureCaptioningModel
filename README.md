--- conflicted
+++ resolved
@@ -1,10 +1,6 @@
 # RelationaFutureCaptioningModel (RFCM)
 
-<<<<<<< HEAD
-<p align="center"><img src="assets/logo.png" alt="Logo" title="Logo" /></p>
-=======
 <p align="center"><img src="assets/eye-catch.jpg" alt="Eye-catch" title="eye-catch" /></p>
->>>>>>> d5090fab
 
 This code implements the Relational Future Captioning Model (RFCM).
 
@@ -18,23 +14,15 @@
 pip install -r requirements.txt
 ~~~
 If you have problems with the `pycocoevalcap` package try uninstalling it and installing it with this command instead: `pip install git+https://github.com/salaniz/pycocoevalcap`
-<<<<<<< HEAD
-The METEOR metric requires `java`. Either install the latest Java 1.8 through the system (Tested with `Java RE 1.8.0_261`) or install with conda `conda install openjdk`. Make sure your locale is set correct i.e. `echo $LANG` outputs `en_US.UTF-8`
-Download and extract for YooCook2-FC dataset: [COOT output Embeddings](https://drive.google.com/file/d/1atbI9HaFArNPeZzkvrJ9TnkCAal6gyUQ/view?usp=sharing) ~230mb, [Pretrained Captioning models](https://drive.google.com/file/d/1IV85_DXWx1SJL9ZJuT6Qvvyx8obE9f9x/view?usp=sharing) ~540 mb
-=======
 The METEOR metric requires `java`. Either install the latest Java 1.8 through the system (Tested with `Java RE 1.8.0_261`). Make sure your locale is set correct i.e. `echo $LANG` outputs `en_US.UTF-8`
 
 ## Download and extract for YooCook2-FC dataset
 [COOT output Embeddings](https://drive.google.com/file/d/1atbI9HaFArNPeZzkvrJ9TnkCAal6gyUQ/view?usp=sharing) ~230mb, [Pretrained Captioning models](https://drive.google.com/file/d/1IV85_DXWx1SJL9ZJuT6Qvvyx8obE9f9x/view?usp=sharing) ~540 mb [YouCook2-FC dataset](https://drive.google.com/file/d/1DKkksKZaDLHVt3NBEMO_9c90osrKOXy8/view?usp=sharing) ~15 gb
->>>>>>> d5090fab
 
 ~~~bash
 tar -xzvf provided_embeddings.tar.gz
 tar -xzvf provided_models_caption.tar.gz
-<<<<<<< HEAD
-=======
 tar -xzvf youcook2-fc.tar.gz
->>>>>>> d5090fab
 ~~~
 
 ## Precompute all the text features
@@ -49,19 +37,7 @@
 
 ~~~bash
 # YouCook2-FC
-<<<<<<< HEAD
-# Train RFCM on COOT clip embeddings
-python train_caption.py -c config/caption/paper2020/yc2_100m_coot_clip_mart.yaml
-
-# show trained results
-python show_caption.py -m base
-
-# evaluate provided models
-python train_caption.py -c config/caption/paper2020/yc2_100m_coot_vidclip_mart.yaml --validate --load_model provided_models_caption/yc2_100m_coot_vidclip_mart.pth
-# etc.
-=======
 # Train RFCM on COOT clip embeddings and show results
 ./rfcm.sh
 
->>>>>>> d5090fab
 ~~~